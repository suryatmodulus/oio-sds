/*
OpenIO SDS metautils
Copyright (C) 2014 Worldline, as part of Redcurrant
Copyright (C) 2015-2017 OpenIO SAS, as part of OpenIO SDS

This library is free software; you can redistribute it and/or
modify it under the terms of the GNU Lesser General Public
License as published by the Free Software Foundation; either
version 3.0 of the License, or (at your option) any later version.

This library is distributed in the hope that it will be useful,
but WITHOUT ANY WARRANTY; without even the implied warranty of
MERCHANTABILITY or FITNESS FOR A PARTICULAR PURPOSE.  See the GNU
Lesser General Public License for more details.

You should have received a copy of the GNU Lesser General Public
License along with this library.
*/

#ifndef OIO_SDS__metautils__lib__metautils_macros_h
# define OIO_SDS__metautils__lib__metautils_macros_h 1

/* Some well known service types */
# define NAME_SRVTYPE_META0   "meta0"
# define NAME_SRVTYPE_META1   "meta1"
# define NAME_SRVTYPE_META2   "meta2"
# define NAME_SRVTYPE_RAWX    "rawx"
# define NAME_SRVTYPE_SQLX    "sqlx"
# define NAME_SRVTYPE_RDIR    "rdir"
# define NAME_SRVTYPE_ACCOUNT "account"

# define NAME_ACCOUNT_RDIR  "_RDIR"

/* Some well known service tags macro names */
# define NAME_MACRO_SPACE_NAME "stat.space"
# define NAME_MACRO_CPU_NAME "stat.cpu"
# define NAME_MACRO_IOIDLE_NAME "stat.io"

# define NAME_TAGNAME_RAWX_VOL "tag.vol"
# define NAME_TAGNAME_RAWX_UP "tag.up"
# define NAME_TAGNAME_RAWX_FIRST "tag.1"
# define NAME_TAGNAME_RAWX_LOC "tag.loc"
# define NAME_TAGNAME_SLOTS "tag.slots"

# define NAME_TAGNAME_USER_IS_SERVICE "user_is_a_service"

#define NAME_MSGNAME_METAREPLY         "RP"

#define NAME_MSGKEY_ACCOUNT            "ACCT"
#define NAME_MSGKEY_APPEND             "APPEND"
#define NAME_MSGKEY_AUTOCREATE         "AUTOCREATE"
#define NAME_MSGKEY_BASENAME           "BNAME"
#define NAME_MSGKEY_BASETYPE           "BTYPE"
#define NAME_MSGKEY_CHUNKED            "CHUNKED"
#define NAME_MSGKEY_CONTAINERID        "CID"
#define NAME_MSGKEY_CONTENTLENGTH      "CL"
#define NAME_MSGKEY_CONTENTPATH        "CP"
#define NAME_MSGKEY_CONTENTID          "CI"
#define NAME_MSGKEY_COPY               "COPY"
#define NAME_MSGKEY_DRYRUN             "DRYRUN"
#define NAME_MSGKEY_DST                "DST"
#define NAME_MSGKEY_EVENT              "E"
#define NAME_MSGKEY_FLAGS              "FLAGS"
#define NAME_MSGKEY_FLUSH              "FLUSH"
#define NAME_MSGKEY_FORCE              "FORCE"
#define NAME_MSGKEY_FROZEN             "FROZEN"
#define NAME_MSGKEY_FULL               "FULL"
#define NAME_MSGKEY_KEY                "K"
#define NAME_MSGKEY_LAST               "LAST"
#define NAME_MSGKEY_MASTER             "MASTER"
#define NAME_MSGKEY_LOCAL              "LOCAL"
#define NAME_MSGKEY_MARKER             "MRK"
#define NAME_MSGKEY_MARKER_END         "MRK_END"
#define NAME_MSGKEY_MAX_KEYS           "MAX_KEYS"
#define NAME_MSGKEY_MESSAGE            "MSG"
#define NAME_MSGKEY_METAURL            "METAURL"
#define NAME_MSGKEY_NAMESPACE          "NS"
#define NAME_MSGKEY_NEXTMARKER         "MRK_NXT"
#define NAME_MSGKEY_NEW                "NEW"
#define NAME_MSGKEY_NOCHECK            "NOCHECK"
#define NAME_MSGKEY_NODIST             "NODIST"
#define NAME_MSGKEY_NOTIN              "!IN"
#define NAME_MSGKEY_OLD                "OLD"
#define NAME_MSGKEY_OVERWRITE          "OVERWRITE"
#define NAME_MSGKEY_PREFIX             "PREFIX"
#define NAME_MSGKEY_QUERY              "Q"
#define NAME_MSGKEY_REPLICAS           "REPLICAS"
<<<<<<< HEAD
#define NAME_MSGKEY_SEQ                "SEQ"
=======
#define NAME_MSGKEY_SEQNUM             "SEQ_NUM"
>>>>>>> b4642701
#define NAME_MSGKEY_SPARE              "SPARE"
#define NAME_MSGKEY_SRC                "SRC"
#define NAME_MSGKEY_STATUS             "S"
#define NAME_MSGKEY_SIZE               "SZ"
#define NAME_MSGKEY_STGPOLICY          "SP"
#define NAME_MSGKEY_TRUNCATED          "TRUNC"
#define NAME_MSGKEY_TYPENAME           "T"
#define NAME_MSGKEY_UPDATE             "UPDATE"
#define NAME_MSGKEY_USER               "USR"
#define NAME_MSGKEY_VERPOLICY          "VP"
#define NAME_MSGKEY_VERSION            "VER"

#define NS_STATE_VALUE_MASTER     "master"
#define NS_STATE_VALUE_SLAVE      "slave"
#define NS_STATE_VALUE_STANDALONE "standalone"

#define NAME_MSGKEY_ADMIN_COMMAND "ADM"
#define NAME_MSGKEY_NS_STATE      "STT"
#define NAME_MSGKEY_WORMED        "WRM"

#define NAME_MSGKEY_PREFIX_PROPERTY    "P:"

enum {
	SCORE_UNSET = -2,
	SCORE_UNLOCK = -1,
	SCORE_DOWN = 0,
	SCORE_MAX = 100
};

#endif /*OIO_SDS__metautils__lib__metautils_macros_h*/<|MERGE_RESOLUTION|>--- conflicted
+++ resolved
@@ -85,11 +85,7 @@
 #define NAME_MSGKEY_PREFIX             "PREFIX"
 #define NAME_MSGKEY_QUERY              "Q"
 #define NAME_MSGKEY_REPLICAS           "REPLICAS"
-<<<<<<< HEAD
-#define NAME_MSGKEY_SEQ                "SEQ"
-=======
 #define NAME_MSGKEY_SEQNUM             "SEQ_NUM"
->>>>>>> b4642701
 #define NAME_MSGKEY_SPARE              "SPARE"
 #define NAME_MSGKEY_SRC                "SRC"
 #define NAME_MSGKEY_STATUS             "S"
