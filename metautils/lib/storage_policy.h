--- conflicted
+++ resolved
@@ -70,18 +70,12 @@
 
 struct storage_policy_s * storage_policy_dup(const struct storage_policy_s *sp);
 
-<<<<<<< HEAD
 /**
  * @param sp the storage policy
  * @return a string which represents the storage policy
  */
 GString * storage_policy_to_chunk_method(const struct storage_policy_s *sp);
 
-/**
- * @param sp
- */
-=======
->>>>>>> 0e8add7a
 void storage_policy_clean(struct storage_policy_s *sp);
 
 void storage_policy_gclean(gpointer u, gpointer ignored);
