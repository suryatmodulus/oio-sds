--- conflicted
+++ resolved
@@ -193,19 +193,9 @@
 	chunkrepo.sub.openNonBlock = opts.getBool("nonblock", configDefaultOpenNonblock)
 
 	rawx := rawxService{
-<<<<<<< HEAD
-		ns:           namespace,
-		url:          rawxURL,
-		tlsUrl:       opts["tls_rawx_url"],
-		path:         chunkrepo.sub.root,
-		id:           rawxID,
-		repo:         chunkrepo,
-		bufferSize:   1024 * opts.getInt("buffer_size", uploadBufferSizeDefault/1024),
-		checksumMode: checksumAlways,
-		compression:  opts["compression"],
-=======
 		ns:            namespace,
 		url:           rawxURL,
+		tlsUrl:        opts["tls_rawx_url"],
 		path:          chunkrepo.sub.root,
 		id:            rawxID,
 		repo:          chunkrepo,
@@ -216,7 +206,6 @@
 		lastIOSuccess: time.Time{},
 		lastIOMsg:     "n/a",
 		lastIOReport:  time.Time{},
->>>>>>> b76a22bf
 	}
 
 	// Clamp the buffer size to admitted values
@@ -362,14 +351,10 @@
 		}
 	}
 
-<<<<<<< HEAD
-	if err := Run(&srv, &tlsSrv, opts); err != nil {
-=======
 	finished := make(chan bool)
 	go taskProbeRepository(&rawx, finished)
 
-	if err := srv.ListenAndServe(); err != nil {
->>>>>>> b76a22bf
+	if err := Run(&srv, &tlsSrv, opts); err != nil {
 		LogWarning("HTTP Server exiting: %v", err)
 	}
 
