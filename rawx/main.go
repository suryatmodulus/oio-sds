--- conflicted
+++ resolved
@@ -236,7 +236,6 @@
 		MaxHeaderBytes: opts.getInt("headers_buffer_size", 65536),
 	}
 
-<<<<<<< HEAD
 	tlsSrv := http.Server{
 		Addr:              rawx.tlsUrl,
 		Handler:           &rawx,
@@ -247,7 +246,8 @@
 		IdleTimeout:       time.Duration(toIdle) * time.Second,
 		// The default is at 1MiB but the RAWX never needs that
 		MaxHeaderBytes: opts.getInt("headers_buffer_size", 65536),
-=======
+	}
+
 	flagNoDelay := opts.getBool("nodelay", configDefaultNoDelay)
 	flagCork := opts.getBool("cork", configDefaultCork)
 	if flagNoDelay || flagCork {
@@ -276,7 +276,6 @@
 				}
 			}
 		}
->>>>>>> c2825e58
 	}
 
 	keepalive := opts.getBool("keepalive", configDefaultHttpKeepalive)
@@ -305,13 +304,7 @@
 		}
 	}
 
-<<<<<<< HEAD
-	rawx.notifier.Start()
-
 	if err := Run(&srv, &tlsSrv, opts); err != nil {
-=======
-	if err := srv.ListenAndServe(); err != nil {
->>>>>>> c2825e58
 		LogWarning("HTTP Server exiting: %v", err)
 	}
 
