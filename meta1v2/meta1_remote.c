--- conflicted
+++ resolved
@@ -87,12 +87,7 @@
 
 GError *
 meta1v2_remote_link_service(const char *to, struct oio_url_s *url,
-<<<<<<< HEAD
-		const char *srvtype, gboolean ac, gchar ***result)
-=======
-		const char *srvtype, gboolean dryrun, gboolean ac,
-		gchar ***result, gint64 deadline)
->>>>>>> 3c3ee236
+		const char *srvtype, gboolean ac, gchar ***result, gint64 deadline)
 {
 	EXTRA_ASSERT(url != NULL);
 	EXTRA_ASSERT(srvtype != NULL);
@@ -146,13 +141,8 @@
 
 GError *
 meta1v2_remote_renew_reference_service(const char *to, struct oio_url_s *url,
-<<<<<<< HEAD
 		const char *srvtype, const char *last, gboolean autocreate,
-		gchar ***result)
-=======
-		const char *srvtype, gboolean dryrun, gboolean autocreate,
 		gchar ***result, gint64 deadline)
->>>>>>> 3c3ee236
 {
 	EXTRA_ASSERT(url != NULL);
 	EXTRA_ASSERT(srvtype != NULL);
@@ -222,11 +212,11 @@
 meta1v2_remote_list_services_by_prefix(const char *to, struct oio_url_s *url,
 		gchar ***result, gint64 deadline)
 {
-    EXTRA_ASSERT(url != NULL);
-    MESSAGE req = metautils_message_create_named(NAME_MSGNAME_M1V2_SRVALLONM1, deadline);
+	EXTRA_ASSERT(url != NULL);
+	MESSAGE req = metautils_message_create_named(NAME_MSGNAME_M1V2_SRVALLONM1, deadline);
 	metautils_message_add_url_no_type (req, url);
 	metautils_message_add_cid (req, NAME_MSGKEY_PREFIX, oio_url_get_id(url));
-    return STRV_request(to, message_marshall_gba_and_clean(req), result, deadline);
+	return STRV_request(to, message_marshall_gba_and_clean(req), result, deadline);
 }
 
 GError *
