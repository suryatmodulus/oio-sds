--- conflicted
+++ resolved
@@ -28,15 +28,9 @@
 [testenv:pep8]
 basepython = python2
 commands =
-<<<<<<< HEAD
-    flake8 oio tests setup.py
-    flake8 bin/oio-check-directory.py bin/oio-check-master.py
-    flake8 tools/oio-rdir-harass.py  tools/oio-test-config.py  tools/zk-bootstrap.py  tools/zk-reset.py tools/oio-test-config.py tools/oio-gdb.py tools/benchmark/
-=======
     flake8 oio tests setup.py --exclude oio/container/md5py.py
     flake8 bin/oio-check-master
     flake8 tools/oio-rdir-harass.py tools/oio-test-config.py tools/oio-test-config.py tools/oio-gdb.py tools/benchmark/
->>>>>>> c2825e58
 
 [testenv:func]
 basepython = python2
@@ -61,8 +55,8 @@
 basepython = python3
 commands =
     flake8 oio tests setup.py
-    flake8 bin/oio-check-directory.py bin/oio-check-master.py
-    flake8 tools/oio-rdir-harass.py tools/oio-test-config.py tools/zk-bootstrap.py tools/zk-reset.py tools/oio-test-config.py tools/oio-gdb.py
+    flake8 bin/oio-check-master
+    flake8 tools/oio-rdir-harass.py tools/oio-test-config.py tools/oio-test-config.py tools/oio-gdb.py tools/benchmark/
 
 [testenv:py3_func]
 basepython = python3
