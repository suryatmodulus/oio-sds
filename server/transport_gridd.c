--- conflicted
+++ resolved
@@ -254,14 +254,8 @@
 	guint8 *f = metautils_message_get_ID(req, &flen);
 	if (!f || !flen) {
 		*d = '-';
-<<<<<<< HEAD
-	} else if (oio_str_ishexa((gchar*)f, flen)) {
-		for (gchar *p=d; flen-- > 0 && dsize-- > 0;)
-			*(p++) = *(f++);
-=======
 	} else if (oio_str_is_printable((gchar*)f, flen)) {
 		g_strlcpy(d, (gchar*)f, MIN(dsize, flen + 1));
->>>>>>> 92d455d6
 	} else {
 		oio_str_bin2hex(f, MIN(flen,dsize/2), d, dsize);
 	}
