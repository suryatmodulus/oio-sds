--- conflicted
+++ resolved
@@ -79,63 +79,6 @@
 # endif
 #endif
 
-<<<<<<< HEAD
-=======
-char **
-oio_sds_get_compile_options (void)
-{
-	GPtrArray *tmp = g_ptr_array_new ();
-	void _add (const gchar *k, const gchar *v) {
-		g_ptr_array_add (tmp, g_strdup(k));
-		g_ptr_array_add (tmp, g_strdup(v));
-	}
-	void _add_double (const gchar *k, gdouble v) {
-		gchar s[32];
-		_add (k, g_ascii_dtostr (s, sizeof(s), v));
-	}
-	void _add_integer (const gchar *k, gint64 v) {
-		gchar s[24];
-		g_snprintf (s, sizeof(s), "%"G_GINT64_FORMAT, v);
-		_add (k, s);
-	}
-#define _ADD_STR(S) _add(#S,S)
-#define _ADD_DBL(S) _add_double(#S,S)
-#define _ADD_INT(S) _add_integer(#S,S)
-	_ADD_STR (PROXYD_PREFIX);
-	_ADD_STR (PROXYD_HEADER_PREFIX);
-	_ADD_STR (PROXYD_HEADER_REQID);
-	_ADD_STR (PROXYD_HEADER_NOEMPTY);
-	_ADD_INT (PROXYD_PATH_MAXLEN);
-	_ADD_DBL (PROXYD_DEFAULT_TTL_CSM0);
-	_ADD_DBL (PROXYD_DEFAULT_TTL_SERVICES);
-	_ADD_INT (PROXYD_DEFAULT_MAX_CSM0);
-	_ADD_INT (PROXYD_DEFAULT_MAX_SERVICES);
-
-	_ADD_STR (GCLUSTER_RUN_DIR);
-	_ADD_STR (OIO_ETC_DIR);
-	_ADD_STR (OIO_CONFIG_FILE_PATH);
-	_ADD_STR (OIO_CONFIG_DIR_PATH);
-	_ADD_STR (OIO_CONFIG_LOCAL_PATH);
-	_ADD_STR (GCLUSTER_AGENT_SOCK_PATH);
-
-	_ADD_DBL (COMMON_CLIENT_TIMEOUT);
-	_ADD_DBL (CS_CLIENT_TIMEOUT);
-	_ADD_DBL (M0V2_CLIENT_TIMEOUT);
-	_ADD_DBL (M1V2_CLIENT_TIMEOUT);
-	_ADD_DBL (M2V2_CLIENT_TIMEOUT);
-	_ADD_DBL (M2V2_CLIENT_TIMEOUT_HUGE);
-	_ADD_DBL (SQLX_CLIENT_TIMEOUT);
-
-	char **out = calloc(1 + tmp->len, sizeof(void*));
-	for (guint i = 0; i < tmp->len; ++i)
-		out[i] = strdup((char*) tmp->pdata[i]);
-	for (guint i = 0; i < tmp->len; ++i)
-		g_free(tmp->pdata[i]);
-	g_ptr_array_free(tmp, TRUE);
-	return out;
-}
-
->>>>>>> f786790f
 static CURL *
 _get_proxy_handle (struct oio_sds_s *sds)
 {
@@ -255,13 +198,8 @@
 {
 	gchar strpos[32];
 
-<<<<<<< HEAD
 	g_string_append_c (gs, '[');
-	for (GSList *l=chunks; l ;l=l->next) {
-=======
-	g_string_append (gs, "[");
 	for (GSList *l = chunks; l; l = l->next) {
->>>>>>> f786790f
 		struct chunk_s *c = l->data;
 		if (gs->str[gs->len - 1] != '[')
 			g_string_append_c (gs, ',');
@@ -667,13 +605,8 @@
 
 	g_string_append_printf (out, "SRC{%s", oio_url_get(src->url, OIOURL_WHOLE));
 	if (src->ranges && src->ranges[0]) {
-<<<<<<< HEAD
 		g_string_append_static (out, ",[");
-		for (struct oio_sds_dl_range_s **p=src->ranges; *p ;++p)
-=======
-		g_string_append (out, ",[");
 		for (struct oio_sds_dl_range_s **p = src->ranges; *p; ++p)
->>>>>>> f786790f
 			g_string_append_printf (out,
 					"[%"G_GSIZE_FORMAT",%"G_GSIZE_FORMAT"]",
 					(*p)->offset, (*p)->size);
