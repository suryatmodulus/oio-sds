/*
OpenIO SDS core library
Copyright (C) 2014 Worldline, as part of Redcurrant
<<<<<<< HEAD
Copyright (C) 2015-2020 OpenIO SAS, as part of OpenIO SDS
=======
Copyright (C) 2015-2018 OpenIO SAS, as part of OpenIO SDS
Copyright (C) 2021 OVH SAS
>>>>>>> 4fac9867

This library is free software; you can redistribute it and/or
modify it under the terms of the GNU Lesser General Public
License as published by the Free Software Foundation; either
version 3.0 of the License, or (at your option) any later version.

This library is distributed in the hope that it will be useful,
but WITHOUT ANY WARRANTY; without even the implied warranty of
MERCHANTABILITY or FITNESS FOR A PARTICULAR PURPOSE.  See the GNU
Lesser General Public License for more details.

You should have received a copy of the GNU Lesser General Public
License along with this library.
*/

#include <core/oiourl.h>

#include <string.h>

#include <core/oiostr.h>
<<<<<<< HEAD
=======
#include <core/oioext.h>
#include <core/internals.h>
>>>>>>> 4fac9867
#include <core/url_ext.h>
#include <core/url_internals.h>

static int
_check_parsed_url (struct oio_url_s *u)
{
	if (!oio_url_has_fq_container (u))
		return 0;
	return !u->path || u->path[0];
}

static void
_replace (gchar **pp, const char *s, const gboolean unescape)
{
	if (unescape)
		oio_str_reuse(pp, g_uri_unescape_string (s, NULL));
	else
		oio_str_reuse(pp, g_strdup(s));
}

static void
_copy(gchar *dst, gsize dstlen, const char *src, const gboolean unescape)
{
	if (!unescape) {
		g_strlcpy(dst, src, dstlen);
	} else {
		gchar *tmp = g_uri_unescape_string (src, NULL);
		g_strlcpy(dst, tmp, dstlen);
		g_free(tmp);
	}
}

static int
_parse_url(struct oio_url_s *url, const char *str, gboolean unescape)
{
	struct oio_requri_s ruri = {NULL, NULL, NULL, NULL};

	for (; *str && *str == '/' ;++str) {} // skip the leading slashes

	if (!oio_requri_parse (str, &ruri)) {
		oio_requri_clear (&ruri);
		return 0;
	}

	gchar **path_tokens = g_strsplit (ruri.path, "/", 5);
	do {
		if (!path_tokens) break;

		if (!path_tokens[0]) break;
		_copy(url->ns, sizeof(url->ns), path_tokens[0], unescape);

		if (!path_tokens[1]) break;
		_copy(url->account, sizeof(url->account), path_tokens[1], unescape);

		if (!path_tokens[2]) break;
		_copy (url->user, sizeof(url->user), path_tokens[2], unescape);

		if (!path_tokens[3]) break;
		_copy (url->version, sizeof(url->version), path_tokens[3], unescape);

		if (!path_tokens[4]) break;
		_replace (&url->path, path_tokens[4], unescape);
	} while (0);

	if (path_tokens)
		g_strfreev (path_tokens);

	oio_requri_clear (&ruri);
	return _check_parsed_url (url);
}

static void
_clean_url (struct oio_url_s *u)
{
	u->ns[0] = '\0';
	u->account[0] = '\0';
	u->user[0] = '\0';
	u->version[0] = '\0';
	oio_str_clean(&u->path);
	oio_str_clean(&u->content);
	oio_str_clean(&u->whole);
	oio_str_clean(&u->fullpath);
	u->hexid[0] = '\0';
	u->flags = 0;
}

static int
_compute_id (struct oio_url_s *url)
{
	if (!url->account[0] || !url->user[0])
		return 0;

	url->hexid[0] = '\0';
	oio_str_hash_name(url->id, NULL, url->account, url->user);
	oio_str_bin2hex(url->id, sizeof(url->id), url->hexid, sizeof(url->hexid));
	return 1;
}

static gchar *
_pack_fullpath(struct oio_url_s *u)
{
	if (!u->account[0] || !u->user[0] || !u->path || !u->version[0] || !u->content)
		return NULL;

	GString *gs = g_string_new("");
	g_string_append_uri_escaped(gs, u->account, NULL, TRUE);
	g_string_append_c(gs, '/');
	g_string_append_uri_escaped(gs, u->user, NULL, TRUE);
	g_string_append_c(gs, '/');
	g_string_append_uri_escaped(gs, u->path, NULL, TRUE);
	g_string_append_c(gs, '/');
	g_string_append_uri_escaped(gs, u->version, NULL, TRUE);
	g_string_append_c(gs, '/');
	g_string_append_uri_escaped(gs, u->content, NULL, TRUE);
	return g_string_free(gs, FALSE);
}

static gboolean
_unpack_fullpath(struct oio_url_s *u, const gchar *strfullpath)
{
	gboolean rc = FALSE;
	gchar **fullpath = g_strsplit(strfullpath, "/", -1);
	if (g_strv_length(fullpath) == 5) {
		char *account = g_uri_unescape_string(fullpath[0], NULL);
		oio_url_set(u, OIOURL_ACCOUNT, account);
		g_free(account);
		char *container = g_uri_unescape_string(fullpath[1], NULL);
		oio_url_set(u, OIOURL_USER, container);
		g_free(container);
		char *path = g_uri_unescape_string(fullpath[2], NULL);
		oio_url_set(u, OIOURL_PATH, path);
		g_free(path);
		char *version = g_uri_unescape_string(fullpath[3], NULL);
		oio_url_set(u, OIOURL_VERSION, version);
		g_free(version);
		char *content = g_uri_unescape_string(fullpath[4], NULL);
		oio_url_set(u, OIOURL_CONTENTID, content);
		g_free(content);
		rc = TRUE;
	}
	g_strfreev(fullpath);
	return rc;
}

/* ------------------------------------------------------------------------- */

struct oio_url_s *
oio_url_init(const char *url)
{
	if (!url)
		return NULL;
	struct oio_url_s *result = g_slice_new0(struct oio_url_s);
	if (_parse_url(result, url, TRUE))
		return result;
	oio_url_clean(result);
	return NULL;
}

struct oio_url_s *
oio_url_init_raw(const char *url)
{
	if (!url)
		return NULL;
	struct oio_url_s *result = g_slice_new0(struct oio_url_s);
	if (_parse_url(result, url, FALSE))
		return result;
	oio_url_clean(result);
	return NULL;
}

struct oio_url_s *
oio_url_empty(void)
{
	return g_slice_new0(struct oio_url_s);
}

void
oio_url_clean(struct oio_url_s *u)
{
	if (!u)
		return;
	_clean_url (u);
	g_slice_free (struct oio_url_s, u);
}

void
oio_url_cleanv (struct oio_url_s **tab)
{
	if (!tab)
		return ;
	for (struct oio_url_s **p=tab; *p ;++p)
		oio_url_pclean (p);
	g_free(tab);
}

#define STRDUP(Dst,Src,Field) do { \
	if (Src->Field) \
		Dst->Field = g_strdup(Src->Field); \
} while (0)

struct oio_url_s *
oio_url_dup(const struct oio_url_s *u)
{
	if (!u)
		return NULL;

	struct oio_url_s *result = g_slice_new0(struct oio_url_s);
	memcpy (result, u, sizeof(struct oio_url_s));

	STRDUP(result, u, path);
	STRDUP(result, u, whole);
	STRDUP(result, u, content);
	STRDUP(result, u, fullpath);
	return result;
}

struct oio_url_s*
oio_url_set(struct oio_url_s *u, enum oio_url_field_e f, const char *v)
{
	if (!u || !v)
		return NULL;

	oio_str_clean(&(u->whole));

	switch (f) {
		case OIOURL_NS:
			g_strlcpy(u->ns, v, sizeof(u->ns));
			u->hexid[0] = 0;
			return u;

		case OIOURL_ACCOUNT:
			g_strlcpy(u->account, v, sizeof(u->account));
			u->hexid[0] = 0;
			oio_str_clean(&u->fullpath);
			return u;

		case OIOURL_USER:
			g_strlcpy(u->user, v, sizeof(u->user));
			u->hexid[0] = 0;
			oio_str_clean(&u->fullpath);
			return u;

		case OIOURL_PATH:
			oio_str_replace(&(u->path), v);
			oio_str_clean(&u->fullpath);
			return u;

		case OIOURL_VERSION:
			g_strlcpy(u->version, v, sizeof(u->version));
			oio_str_clean(&u->fullpath);
			return u;

		case OIOURL_WHOLE:
			return NULL;

		case OIOURL_FULLPATH:
			if (_unpack_fullpath(u, v))
				return u;
			return NULL;

		case OIOURL_HEXID:
			u->hexid[0] = 0;
			if (oio_str_ishexa(v, 64) && oio_str_hex2bin(v, u->id, 32)) {
				memcpy(u->hexid, v, 64);
				return u;
			}
			return NULL;

		case OIOURL_CONTENTID:
			if (!oio_str_ishexa1(v))
				return NULL;
			oio_str_replace(&(u->content), v);
			oio_str_clean(&u->fullpath);
			return u;
	}

	g_assert_not_reached();
	return NULL;
}

void
oio_url_unset(struct oio_url_s *u, enum oio_url_field_e f)
{
	if (!u)
		return;

	switch (f) {
		case OIOURL_NS:
			u->ns[0] = u->hexid[0] = 0;
			return;

		case OIOURL_ACCOUNT:
			u->account[0] = u->hexid[0] = 0;
			oio_str_clean(&u->fullpath);
			return;

		case OIOURL_USER:
			u->user[0] = u->hexid[0] = 0;
			oio_str_clean(&u->fullpath);
			return;

		case OIOURL_PATH:
			oio_str_clean(&u->path);
			oio_str_clean(&u->fullpath);
			return;

		case OIOURL_VERSION:
			u->version[0] = '\0';
			oio_str_clean(&u->fullpath);
			return;

		case OIOURL_WHOLE:
			oio_str_clean(&u->whole);
			return;

		case OIOURL_FULLPATH:
			oio_str_clean(&u->fullpath);
			return;

		case OIOURL_HEXID:
			u->hexid[0] = 0;
			return;

		case OIOURL_CONTENTID:
			oio_str_clean(&u->content);
			oio_str_clean(&u->fullpath);
			return;
	}

	g_assert_not_reached();
}

int
oio_url_has(const struct oio_url_s *u, enum oio_url_field_e f)
{
	if (!f || !u)
		return 0;

	switch (f) {
		case OIOURL_NS:
			return u->ns[0];
		case OIOURL_ACCOUNT:
			return u->account[0];
		case OIOURL_USER:
			return u->user[0];
		case OIOURL_PATH:
			return oio_str_is_set(u->path);
		case OIOURL_VERSION:
			return oio_str_is_set(u->version);
		case OIOURL_WHOLE:
			return TRUE;
		case OIOURL_FULLPATH:
			return TRUE;
		case OIOURL_HEXID:
			return (u->ns[0] && u->hexid[0]) || (u->ns[0] && u->user[0]);
		case OIOURL_CONTENTID:
			return NULL != u->content;
	}

	g_assert_not_reached();
	return 0;
}

static GString *
_pack_url(struct oio_url_s *u)
{
	GString *gs = g_string_new ("");
	if (u->ns[0]) {
		g_string_append_uri_escaped (gs, u->ns, NULL, TRUE);
		if (u->account[0]) {
			g_string_append_c (gs, '/');
			g_string_append_uri_escaped (gs, u->account, NULL, TRUE);
			if (u->user[0]) {
				g_string_append_c (gs, '/');
				g_string_append_uri_escaped (gs, u->user, NULL, TRUE);
				g_string_append_c (gs, '/');
				if (u->path) {
					/* TODO(jfs): once there is no type anywhere, we can use the version here */
					if (u->version[0])
						g_string_append_uri_escaped (gs, u->version, NULL, TRUE);
					g_string_append_c (gs, '/');
					g_string_append_uri_escaped (gs, u->path, NULL, TRUE);
				}
				gboolean anyopt = FALSE;
				if (u->content) {
					g_string_append_c (gs, anyopt ? '&' : '?');
					g_string_append_len (gs, "id=", 3);
					g_string_append_uri_escaped (gs, u->content, NULL, TRUE);
					anyopt = TRUE;
				}
				if (u->version[0]) {
					g_string_append_c (gs, anyopt ? '&' : '?');
					g_string_append_len (gs, "v=", 2);
					g_string_append_uri_escaped (gs, u->version, NULL, TRUE);
					anyopt = TRUE;
				}
			}
		}
	}
	return gs;
}

const char*
oio_url_get(struct oio_url_s *u, enum oio_url_field_e f)
{
	if (!u || !f)
		return NULL;

	switch (f) {
		case OIOURL_NS:
			return u->ns[0] ? u->ns : NULL;
		case OIOURL_ACCOUNT:
			return u->account[0] ? u->account : NULL;
		case OIOURL_USER:
			return u->user[0] ? u->user : NULL;
		case OIOURL_PATH:
			return u->path;

		case OIOURL_VERSION:
			return u->version[0] ? u->version : NULL;

		case OIOURL_WHOLE:
			if (!u->whole)
				u->whole = g_string_free(_pack_url(u), FALSE);
			return u->whole;

		case OIOURL_HEXID:
			if (!u->hexid[0]) {
				if (!_compute_id(u))
					return NULL;
				oio_str_bin2hex(u->id, sizeof(u->id), u->hexid, sizeof(u->hexid));
				u->hexid[sizeof(u->hexid)-1] = '\0';
			}
			return u->hexid;

		case OIOURL_CONTENTID:
			return u->content;

		case OIOURL_FULLPATH:
			if (!u->fullpath)
				u->fullpath = _pack_fullpath(u);
			return u->fullpath;
	}

	g_assert_not_reached();
	return NULL;
}

const void*
oio_url_get_id(struct oio_url_s *u)
{
	if (!u)
		return NULL;
	if (!u->hexid[0] && !_compute_id(u))
		return NULL;
	return u->id;
}

size_t
oio_url_get_id_size(struct oio_url_s *u)
{
	return u ? sizeof(u->id) : 0;
}
<<<<<<< HEAD
=======

void
oio_url_to_json (GString *out, struct oio_url_s *u)
{
	gsize len = out->len;

	oio_str_gstring_append_json_pair (out, "ns", u->ns[0] ? u->ns : NULL);
	if (oio_str_is_set(u->account)) {
		if (len != out->len) g_string_append_c (out, ',');
		oio_str_gstring_append_json_pair (out, "account", u->account);
	}
	if (oio_str_is_set(u->user)) {
		if (len != out->len) g_string_append_c (out, ',');
		oio_str_gstring_append_json_pair (out, "user", u->user);
	}
	if (oio_str_is_set(u->path)) {
		if (len != out->len) g_string_append_c (out, ',');
		oio_str_gstring_append_json_pair (out, "path", u->path);
	}
	if (oio_str_is_set(u->content)) {
		if (len != out->len) g_string_append_c (out, ',');
		oio_str_gstring_append_json_pair (out, "content", u->content);
	}
	if (oio_url_get_id(u)) {
		if (len != out->len) g_string_append_c (out, ',');
		oio_str_gstring_append_json_pair (out, "id", u->hexid);
	}
	if (oio_str_is_set(u->version)) {
		if (len != out->len)
			g_string_append_c(out, ',');
		oio_str_gstring_append_json_pair(out, "version", u->version);
	}
}

gboolean
oio_url_check(const struct oio_url_s *u, const char *namespace,
		const gchar **err)
{
#define _ERR(v)  \
	if (err) { \
		*err = v; \
	}

	_ERR(NULL);
	if (namespace && u->ns[0] && 0 != strcmp(namespace, u->ns)) {
		_ERR("'namespace'");
		return FALSE;
	}
	if (u->version[0] && !oio_str_is_number(u->version, NULL)) {
		_ERR("'version', not a number");
		return FALSE;
	}

	if (u->user[0] && !g_utf8_validate(u->user, -1, NULL)) {
		if (oio_url_must_be_unicode) {
			_ERR("'user', not UTF-8");
			return FALSE;
		}
#if GLIB_CHECK_VERSION(2,52,0)
		else {
			gchar *tmp = g_utf8_make_valid(u->user, -1);
			GRID_WARN("Non UTF-8 'user' received: %s", tmp);
			g_free(tmp);
		}
#endif
	}
	if (u->path && !g_utf8_validate(u->path, -1, NULL)) {
		if (oio_url_must_be_unicode) {
			_ERR("'path', not UTF-8");
			return FALSE;
		}
#if GLIB_CHECK_VERSION(2,52,0)
		else {
			gchar *tmp = g_utf8_make_valid(u->path, -1);
			GRID_WARN("Non UTF-8 'path' received: %s", tmp);
			g_free(tmp);
		}
#endif
	}
	return TRUE;

#undef _ERR
}

GError *
oio_url_compute_chunk_id(struct oio_url_s *url, const char *position,
		const char *policy, char *out, size_t outsize)
{
	g_assert_nonnull(out);

	const gchar *hexid = oio_url_get(url, OIOURL_HEXID);
	const gchar *alias = oio_url_get(url, OIOURL_PATH);
	const gchar *version = oio_url_get(url, OIOURL_VERSION);

	if (!oio_str_is_set(hexid)) {
		return BADREQ("Null or empty container ID");
	}
	if (!oio_str_is_set(alias)) {
		return BADREQ("Null or empty object alias");
	}
	if (!oio_str_is_set(version)) {
		return BADREQ("Missing object version");
	}
	if (!oio_str_is_set(position)) {
		return BADREQ("Missing chunk position");
	}
	if (!oio_str_is_set(policy)) {
		return BADREQ("Missing object storage policy");
	}

	GChecksum *sum = g_checksum_new(G_CHECKSUM_SHA256);
	g_checksum_update(sum, (guint8*)hexid, -1);
	g_checksum_update(sum, (guint8*)alias, -1);
	g_checksum_update(sum, (guint8*)version, -1);
	g_checksum_update(sum, (guint8*)position, -1);
	g_checksum_update(sum, (guint8*)policy, -1);

	gsize sz = 64;
	guint8 buf[sz];
	g_checksum_get_digest(sum, buf, &sz);
	g_checksum_free(sum);
	oio_str_bin2hex(buf, sz, out, outsize);

	return NULL;
}
>>>>>>> 4fac9867
<|MERGE_RESOLUTION|>--- conflicted
+++ resolved
@@ -1,12 +1,8 @@
 /*
 OpenIO SDS core library
 Copyright (C) 2014 Worldline, as part of Redcurrant
-<<<<<<< HEAD
 Copyright (C) 2015-2020 OpenIO SAS, as part of OpenIO SDS
-=======
-Copyright (C) 2015-2018 OpenIO SAS, as part of OpenIO SDS
 Copyright (C) 2021 OVH SAS
->>>>>>> 4fac9867
 
 This library is free software; you can redistribute it and/or
 modify it under the terms of the GNU Lesser General Public
@@ -27,11 +23,8 @@
 #include <string.h>
 
 #include <core/oiostr.h>
-<<<<<<< HEAD
-=======
 #include <core/oioext.h>
 #include <core/internals.h>
->>>>>>> 4fac9867
 #include <core/url_ext.h>
 #include <core/url_internals.h>
 
@@ -495,91 +488,6 @@
 {
 	return u ? sizeof(u->id) : 0;
 }
-<<<<<<< HEAD
-=======
-
-void
-oio_url_to_json (GString *out, struct oio_url_s *u)
-{
-	gsize len = out->len;
-
-	oio_str_gstring_append_json_pair (out, "ns", u->ns[0] ? u->ns : NULL);
-	if (oio_str_is_set(u->account)) {
-		if (len != out->len) g_string_append_c (out, ',');
-		oio_str_gstring_append_json_pair (out, "account", u->account);
-	}
-	if (oio_str_is_set(u->user)) {
-		if (len != out->len) g_string_append_c (out, ',');
-		oio_str_gstring_append_json_pair (out, "user", u->user);
-	}
-	if (oio_str_is_set(u->path)) {
-		if (len != out->len) g_string_append_c (out, ',');
-		oio_str_gstring_append_json_pair (out, "path", u->path);
-	}
-	if (oio_str_is_set(u->content)) {
-		if (len != out->len) g_string_append_c (out, ',');
-		oio_str_gstring_append_json_pair (out, "content", u->content);
-	}
-	if (oio_url_get_id(u)) {
-		if (len != out->len) g_string_append_c (out, ',');
-		oio_str_gstring_append_json_pair (out, "id", u->hexid);
-	}
-	if (oio_str_is_set(u->version)) {
-		if (len != out->len)
-			g_string_append_c(out, ',');
-		oio_str_gstring_append_json_pair(out, "version", u->version);
-	}
-}
-
-gboolean
-oio_url_check(const struct oio_url_s *u, const char *namespace,
-		const gchar **err)
-{
-#define _ERR(v)  \
-	if (err) { \
-		*err = v; \
-	}
-
-	_ERR(NULL);
-	if (namespace && u->ns[0] && 0 != strcmp(namespace, u->ns)) {
-		_ERR("'namespace'");
-		return FALSE;
-	}
-	if (u->version[0] && !oio_str_is_number(u->version, NULL)) {
-		_ERR("'version', not a number");
-		return FALSE;
-	}
-
-	if (u->user[0] && !g_utf8_validate(u->user, -1, NULL)) {
-		if (oio_url_must_be_unicode) {
-			_ERR("'user', not UTF-8");
-			return FALSE;
-		}
-#if GLIB_CHECK_VERSION(2,52,0)
-		else {
-			gchar *tmp = g_utf8_make_valid(u->user, -1);
-			GRID_WARN("Non UTF-8 'user' received: %s", tmp);
-			g_free(tmp);
-		}
-#endif
-	}
-	if (u->path && !g_utf8_validate(u->path, -1, NULL)) {
-		if (oio_url_must_be_unicode) {
-			_ERR("'path', not UTF-8");
-			return FALSE;
-		}
-#if GLIB_CHECK_VERSION(2,52,0)
-		else {
-			gchar *tmp = g_utf8_make_valid(u->path, -1);
-			GRID_WARN("Non UTF-8 'path' received: %s", tmp);
-			g_free(tmp);
-		}
-#endif
-	}
-	return TRUE;
-
-#undef _ERR
-}
 
 GError *
 oio_url_compute_chunk_id(struct oio_url_s *url, const char *position,
@@ -621,5 +529,4 @@
 	oio_str_bin2hex(buf, sz, out, outsize);
 
 	return NULL;
-}
->>>>>>> 4fac9867
+}