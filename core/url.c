--- conflicted
+++ resolved
@@ -187,11 +187,7 @@
 static int
 _compute_id (struct oio_url_s *url)
 {
-<<<<<<< HEAD
-	if (!url->ns[0] || !url->account[0] || !url->user[0])
-=======
-	if (!oio_str_is_set(url->account) || !oio_str_is_set(url->user))
->>>>>>> af4f2eca
+	if (!url->account[0] || !url->user[0])
 		return 0;
 
 	url->hexid[0] = '\0';
