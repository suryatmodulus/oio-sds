--- conflicted
+++ resolved
@@ -905,23 +905,13 @@
 		}
 	}
 
-<<<<<<< HEAD
-	/* get the closest */
-	guint32 random_weight = oio_ext_rand_int_range(0, slot->sum_weight);
-	int i = _search_closest_weight (slot->items, random_weight, 0,
-			slot->items->len - 1);
-	GRID_TRACE2("%s random_weight=%"G_GUINT32_FORMAT" at %d",
-			__FUNCTION__, random_weight, i);
-	EXTRA_ASSERT (i >= 0);
-	EXTRA_ASSERT ((guint)i < slot->items->len);
-=======
 	int i = 0;
 	struct oio_lb_selected_item_s *selected = NULL;
 	for (gint64 attempt = 0;
 			attempt < oio_lb_weighted_random_attempts;
 			attempt++) {
 		/* get the closest */
-		guint32 random_weight = g_random_int_range(0, slot->sum_weight);
+		guint32 random_weight = oio_ext_rand_int_range(0, slot->sum_weight);
 		i = _search_closest_weight(slot->items, random_weight, 0,
 				slot->items->len - 1);
 		GRID_TRACE2("%s random_weight=%"G_GUINT32_FORMAT" at %d",
@@ -933,7 +923,6 @@
 			return selected;
 		}
 	}
->>>>>>> 35366c4e
 
 	/* Shuffled lookup */
 	guint iter = 0;
