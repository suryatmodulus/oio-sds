--- conflicted
+++ resolved
@@ -1507,19 +1507,15 @@
         # One of the checks below verifies that the old chunks have actually
         # been deleted. Since this is an asynchronous process, we used to see
         # random failures when the event treatment was a little slow.
-        self.wait_for_event('oio-preserved', type_=EventTypes.CHUNK_DELETED,
-                            timeout=5.0)
+        self.wait_for_event('oio-preserved',
+                            types=(EventTypes.CHUNK_DELETED, ), timeout=5.0)
 
         obj2, chunks2 = self.api.object_locate(
             self.account, name, name, version=obj1['version'])
         cnt_props2 = self.api.container_get_properties(self.account, name)
-<<<<<<< HEAD
-        self.wait_for_event('oio-preserved', type_=EventTypes.CONTAINER_STATE,
-                            timeout=2.0)
-=======
+
         self.wait_for_event('oio-preserved',
-                            types=[EventTypes.CONTAINER_STATE], timeout=1.0)
->>>>>>> e5ff0f0a
+                            types=[EventTypes.CONTAINER_STATE], timeout=2.0)
         cnt_info2 = [cont_info
                      for cont_info in self.api.container_list(self.account)
                      if cont_info[0] == name]
