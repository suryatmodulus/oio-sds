--- conflicted
+++ resolved
@@ -1,9 +1,5 @@
 # Copyright (C) 2015-2019 OpenIO SAS, as part of OpenIO SDS
-<<<<<<< HEAD
-# Copyright (C) 2021 OVH SAS
-=======
-# Copyright (C) 2020 OVH SAS
->>>>>>> 29726a77
+# Copyright (C) 2020-2021 OVH SAS
 #
 # This library is free software; you can redistribute it and/or
 # modify it under the terms of the GNU Lesser General Public
