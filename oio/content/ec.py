--- conflicted
+++ resolved
@@ -89,11 +89,7 @@
         return stream
 
     def create(self, stream, **kwargs):
-<<<<<<< HEAD
         sysmeta = self._generate_sysmeta()
-=======
-        sysmeta = self._prepare_sysmeta()
->>>>>>> e5850030
         chunks = _sort_chunks(self.chunks.raw(), self.storage_method.ec)
 
         headers = {}
