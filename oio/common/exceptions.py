# Copyright (C) 2015-2018 OpenIO SAS, as part of OpenIO SDS
#
# This library is free software; you can redistribute it and/or
# modify it under the terms of the GNU Lesser General Public
# License as published by the Free Software Foundation; either
# version 3.0 of the License, or (at your option) any later version.
#
# This library is distributed in the hope that it will be useful,
# but WITHOUT ANY WARRANTY; without even the implied warranty of
# MERCHANTABILITY or FITNESS FOR A PARTICULAR PURPOSE.  See the GNU
# Lesser General Public License for more details.
#
# You should have received a copy of the GNU Lesser General Public
# License along with this library.

from sys import exc_info


class OioException(Exception):
    pass


class ConfigurationException(OioException):
    pass


class MissingAttribute(OioException):
    def __init__(self, attribute):
        self.attribute = attribute

    def __str__(self):
        return '%s' % self.attribute


class ChunkException(OioException):
    pass


class CorruptedChunk(ChunkException):
    pass


class FaultyChunk(ChunkException):
    pass


class OrphanChunk(ChunkException):
    pass


class ServerException(OioException):
    pass


class Meta2Exception(OioException):
    pass


class SpareChunkException(Meta2Exception):
    pass


class ContentException(OioException):
    pass


class InconsistentContent(ContentException):
    pass


class ContentNotFound(ContentException):
    pass


class UnrecoverableContent(ContentException):
    pass


class ServiceUnavailable(OioException):
    pass


class CommandError(Exception):
    pass


class ExplicitBury(OioException):
    pass


class ECError(Exception):
    pass


class EmptyByteRange(Exception):
    pass


class InvalidStorageMethod(OioException):
    pass


class PreconditionFailed(OioException):
    pass


class EtagMismatch(OioException):
    pass


class MissingContentLength(OioException):
    pass


class MissingData(OioException):
    pass


class MissingName(OioException):
    pass


class FileNotFound(OioException):
    pass


class ContainerNotEmpty(OioException):
    pass


class NoSuchAccount(OioException):
    pass


class NoSuchContainer(OioException):
    pass


class NoSuchObject(OioException):
    pass


class NoSuchReference(OioException):
    pass


class SourceReadError(OioException):
    pass


class OioNetworkException(OioException):
    """Network related exception (connection, timeout...)."""
    pass


class OioTimeout(OioNetworkException):
    pass


class SourceReadTimeout(OioTimeout):
    """
    Specialization of OioTimeout for the case when a timeout occurs
    while reading data from a client application.
    """
    pass


class DeadlineReached(OioException):
    """
    Special exception to be raised when a deadline is reached.
    This differs from the `OioTimeout` in that we are sure
    the operation won't succeed silently in the background.
    """

    def __str__(self):
        if not self.args:
            return 'Deadline reached'
        return super(DeadlineReached, self).__str__()


class VolumeException(OioException):
    pass


class ClientException(OioException):
    def __init__(self, http_status, status=None, message=None):
        self.http_status = http_status
        self.message = message or 'n/a'
        self.status = status

    def __str__(self):
        s = "%s (HTTP %s)" % (self.message, self.http_status)
        if self.status:
            s += ' (STATUS %s)' % self.status
        return s


class Forbidden(ClientException):
    """
    Operation is forbidden.
    """
    def __init__(self, http_status=403, status=None, message=None):
        super(Forbidden, self).__init__(http_status, status, message)


class NotFound(ClientException):
<<<<<<< HEAD
=======
    """Resource was not found."""
>>>>>>> 729341f0
    def __init__(self, http_status=404, status=None, message=None):
        super(NotFound, self).__init__(http_status, status, message)


class MethodNotAllowed(ClientException):
    """
    Request method is not allowed.
    May be raised when the namespace is in WORM mode and user tries to delete.
    """
    def __init__(self, http_status=405, status=None, message=None):
        super(MethodNotAllowed, self).__init__(http_status, status, message)

    # TODO(FVE): parse 'Allow' header


class Conflict(ClientException):
    def __init__(self, http_status=409, status=None, message=None):
        super(Conflict, self).__init__(http_status, status, message)


class TooLarge(ClientException):
    def __init__(self, http_status=413, status=None, message=None):
        super(TooLarge, self).__init__(http_status, status, message)


class UnsatisfiableRange(ClientException):
    def __init__(self, http_status=416, status=None, message=None):
        super(UnsatisfiableRange, self).__init__(http_status, status, message)


# FIXME(FVE): ServiceBusy is not a client exception
class ServiceBusy(ClientException):
    def __init__(self, http_status=503, status=None, message=None):
        super(ServiceBusy, self).__init__(http_status, status, message)


_http_status_map = {
    403: Forbidden,
    404: NotFound,
    405: MethodNotAllowed,
    409: Conflict,
    413: TooLarge,
    416: UnsatisfiableRange,
    503: ServiceBusy,
}


def from_status(status, reason="n/a"):
    cls = _http_status_map.get(status, ClientException)
    return cls(status, None, reason)


def from_response(resp, body=None):
    try:
        http_status = resp.status
    except AttributeError:
        http_status = resp.status_code
    cls = _http_status_map.get(http_status, ClientException)
    if body:
        message = "n/a"
        status = None
        try:
            message = body.get('message')
            status = body.get('status')
        except Exception:
            message = body
        return cls(http_status, status, message)
    else:
        return cls(http_status, resp.reason)


def reraise(exc_type, exc_value, extra_message=None):
    """
    Raise an exception of type `exc_type` with arguments of `exc_value`
    plus maybe `extra_message` at the beginning.
    """
    args = exc_value.args
    if extra_message:
        args = (extra_message, ) + args
    raise exc_type(*args), None, exc_info()[2]<|MERGE_RESOLUTION|>--- conflicted
+++ resolved
@@ -204,10 +204,7 @@
 
 
 class NotFound(ClientException):
-<<<<<<< HEAD
-=======
     """Resource was not found."""
->>>>>>> 729341f0
     def __init__(self, http_status=404, status=None, message=None):
         super(NotFound, self).__init__(http_status, status, message)
 
