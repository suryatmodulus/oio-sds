# Copyright (C) 2015-2017 OpenIO SAS, as part of OpenIO SDS
#
# This library is free software; you can redistribute it and/or
# modify it under the terms of the GNU Lesser General Public
# License as published by the Free Software Foundation; either
# version 3.0 of the License, or (at your option) any later version.
#
# This library is distributed in the hope that it will be useful,
# but WITHOUT ANY WARRANTY; without even the implied warranty of
# MERCHANTABILITY or FITNESS FOR A PARTICULAR PURPOSE.  See the GNU
# Lesser General Public License for more details.
#
# You should have received a copy of the GNU Lesser General Public
# License along with this library.

import re
<<<<<<< HEAD
from urllib import quote_plus
from oio.common.constants import CHUNK_HEADERS, OIO_VERSION
from oio.common.http_eventlet import CustomHttpConnection \
    as NewCustomHttpConnection
=======
import socket
from urllib import quote, quote_plus

from eventlet import patcher
from eventlet.green.httplib import HTTPConnection, HTTPResponse, _UNKNOWN, \
        CONTINUE, HTTPMessage
from oio.common.constants import chunk_headers, OIO_VERSION

urllib3 = patcher.import_patched('urllib3.__init__')

CONNECTION_TIMEOUT = 2.0
READ_TIMEOUT = 30.0

DEFAULT_POOLSIZE = 32
DEFAULT_RETRIES = 0
DEFAULT_BACKOFF = 0


class CustomHTTPResponse(HTTPResponse):
    def __init__(self, sock, debuglevel=0, strict=0,
                 method=None):
        self.sock = sock
        self._actual_socket = sock.fd._sock
        self.fp = sock.makefile('rb')
        self.debuglevel = debuglevel
        self.strict = strict
        self._method = method

        self.msg = None

        self.version = _UNKNOWN
        self.status = _UNKNOWN
        self.reason = _UNKNOWN
        self.chunked = _UNKNOWN
        self.chunk_left = _UNKNOWN
        self.length = _UNKNOWN
        self.will_close = _UNKNOWN

    def expect_response(self):
        if self.fp:
            self.fp.close()
            self.fp = None
        self.fp = self.sock.makefile('rb', 0)
        version, status, reason = self._read_status()
        if status != CONTINUE:
            self._read_status = lambda: (version, status, reason)
            self.begin()
        else:
            self.status = status
            self.reason = reason
            self.version = 11
            self.msg = HTTPMessage(self.fp, 0)
            self.msg.fp = None

    def read(self, amount=None):
        return HTTPResponse.read(self, amount)
>>>>>>> 737a8de1


_TOKEN = r'[^()<>@,;:\"/\[\]?={}\x00-\x20\x7f]+'
_EXT_PATTERN = re.compile(
    r'(?:\s*;\s*(' + _TOKEN + r')\s*(?:=\s*(' + _TOKEN +
    r'|"(?:[^"\\]|\\.)*"))?)')


def parse_content_type(raw_content_type):
    param_list = []
    if raw_content_type:
        if ';' in raw_content_type:
            content_type, params = raw_content_type.split(';', 1)
            params = ';' + params
            for p in _EXT_PATTERN.findall(params):
                k = p[0].strip()
                v = p[1].strip()
                param_list.append((k, v))
    return raw_content_type, param_list


_content_range_pattern = re.compile(r'^bytes (\d+)-(\d+)/(\d+)$')


def parse_content_range(raw_content_range):
    found = re.search(_content_range_pattern, raw_content_range)
    if not found:
        raise ValueError('invalid content-range %r' % (raw_content_range,))
    return tuple(int(x) for x in found.groups())


def http_header_from_ranges(ranges):
    s = 'bytes='
    for i, (start, end) in enumerate(ranges):
        if end:
            if end < 0:
                raise ValueError("Invalid range (%s, %s)" % (start, end))
            elif start is not None and end < start:
                raise ValueError("Invalid range (%s, %s)" % (start, end))
        else:
            if start is None:
                raise ValueError("Invalid range (%s, %s)" % (start, end))

        if start is not None:
            s += str(start)
        s += '-'

        if end is not None:
            s += str(end)
        if i < len(ranges) - 1:
            s += ','
    return s


def ranges_from_http_header(val):
    if not val.startswith('bytes='):
        raise ValueError('Invalid Range value: %s' % val)
    ranges = []
    for r in val[6:].split(','):
        start, end = r.split('-', 1)
        if start:
            start = int(start)
        else:
            start = None
        if end:
            end = int(end)
            if end < 0:
                raise ValueError('Invalid byterange value: %s' % val)
            elif start is not None and end < start:
                raise ValueError('Invalid byterange value: %s' % val)
        else:
            end = None
            if start is None:
                raise ValueError('Invalid byterange value: %s' % val)
        ranges.append((start, end))
    return ranges


def headers_from_object_metadata(metadata):
    """
    Generate chunk PUT request headers from object metadata.
    """
    out = dict()
    out["transfer-encoding"] = "chunked"
    # FIXME: remove key incoherencies
    out[CHUNK_HEADERS["content_id"]] = metadata['id']
    out[CHUNK_HEADERS["content_version"]] = metadata['version']
    out[CHUNK_HEADERS["content_path"]] = metadata['content_path']
    out[CHUNK_HEADERS["content_chunkmethod"]] = metadata['chunk_method']
    out[CHUNK_HEADERS["content_policy"]] = metadata['policy']
    out[CHUNK_HEADERS["container_id"]] = metadata['container_id']
    out[CHUNK_HEADERS["oio_version"]] = metadata.get('oio_version',
                                                     OIO_VERSION)

    for key in ['metachunk_hash', 'metachunk_size', 'chunk_hash']:
        val = metadata.get(key)
        if val is not None:
            out[CHUNK_HEADERS[key]] = metadata[key]

    header = {k: quote_plus(str(v)) for (k, v) in out.iteritems()}
    header[CHUNK_HEADERS["full_path"]] = ','.join(metadata['full_path'])
    return header


class HeadersDict(dict):
    def __init__(self, headers, **kwargs):
        if headers:
            self.update(headers)
        self.update(kwargs)

    def update(self, data):
        if hasattr(data, 'keys'):
            for key in data.keys():
                self[key.title()] = data[key]
        else:
            for k, v in data:
                self[k.title()] = v

    def __setitem__(self, k, v):
        if v is None:
            self.pop(k.title(), None)
        return dict.__setitem__(self, k.title(), v)

    def get(self, k, default=None):
        return dict.get(self, k.title(), default)

    def pop(self, k, default=None):
        return dict.pop(self, k.title(), default)


<<<<<<< HEAD
class CustomHttpConnection(NewCustomHttpConnection):
    def __init__(self, *args, **kwargs):
        import warnings
        warnings.simplefilter('once')
        warnings.warn(
            "oio.common.http.CustomHttpConnection is deprecated, "
            "use oio.common.http_eventlet.CustomHttpConnection",
            DeprecationWarning, stacklevel=2)
        NewCustomHttpConnection.__init__(self, *args, **kwargs)
=======
def get_pool_manager(pool_connections=DEFAULT_POOLSIZE,
                     pool_maxsize=DEFAULT_POOLSIZE,
                     max_retries=DEFAULT_RETRIES,
                     backoff_factor=DEFAULT_BACKOFF):
    """
    Get `urllib3.PoolManager` to manage pools of connections

    :param pool_connections: number of connection pools
    :type pool_connections: `int`
    :param pool_maxsize: number of connections per connection pool
    :type pool_maxsize: `int`
    :param max_retries: number of retries per request
    :type max_retries: `int`
    :param backoff_factor: backoff factor to apply between attemps after
        second try
    :type backoff_factor: `float`
    """
    if max_retries == DEFAULT_RETRIES:
        max_retries = urllib3.Retry(0, read=False)
    else:
        max_retries = urllib3.Retry(total=max_retries,
                                    backoff_factor=backoff_factor)
    return urllib3.PoolManager(num_pools=pool_connections,
                               maxsize=pool_maxsize, retries=max_retries,
                               block=False)
>>>>>>> 737a8de1
<|MERGE_RESOLUTION|>--- conflicted
+++ resolved
@@ -1,4 +1,4 @@
-# Copyright (C) 2015-2017 OpenIO SAS, as part of OpenIO SDS
+# Copyright (C) 2015-2018 OpenIO SAS, as part of OpenIO SDS
 #
 # This library is free software; you can redistribute it and/or
 # modify it under the terms of the GNU Lesser General Public
@@ -14,69 +14,10 @@
 # License along with this library.
 
 import re
-<<<<<<< HEAD
 from urllib import quote_plus
 from oio.common.constants import CHUNK_HEADERS, OIO_VERSION
 from oio.common.http_eventlet import CustomHttpConnection \
     as NewCustomHttpConnection
-=======
-import socket
-from urllib import quote, quote_plus
-
-from eventlet import patcher
-from eventlet.green.httplib import HTTPConnection, HTTPResponse, _UNKNOWN, \
-        CONTINUE, HTTPMessage
-from oio.common.constants import chunk_headers, OIO_VERSION
-
-urllib3 = patcher.import_patched('urllib3.__init__')
-
-CONNECTION_TIMEOUT = 2.0
-READ_TIMEOUT = 30.0
-
-DEFAULT_POOLSIZE = 32
-DEFAULT_RETRIES = 0
-DEFAULT_BACKOFF = 0
-
-
-class CustomHTTPResponse(HTTPResponse):
-    def __init__(self, sock, debuglevel=0, strict=0,
-                 method=None):
-        self.sock = sock
-        self._actual_socket = sock.fd._sock
-        self.fp = sock.makefile('rb')
-        self.debuglevel = debuglevel
-        self.strict = strict
-        self._method = method
-
-        self.msg = None
-
-        self.version = _UNKNOWN
-        self.status = _UNKNOWN
-        self.reason = _UNKNOWN
-        self.chunked = _UNKNOWN
-        self.chunk_left = _UNKNOWN
-        self.length = _UNKNOWN
-        self.will_close = _UNKNOWN
-
-    def expect_response(self):
-        if self.fp:
-            self.fp.close()
-            self.fp = None
-        self.fp = self.sock.makefile('rb', 0)
-        version, status, reason = self._read_status()
-        if status != CONTINUE:
-            self._read_status = lambda: (version, status, reason)
-            self.begin()
-        else:
-            self.status = status
-            self.reason = reason
-            self.version = 11
-            self.msg = HTTPMessage(self.fp, 0)
-            self.msg.fp = None
-
-    def read(self, amount=None):
-        return HTTPResponse.read(self, amount)
->>>>>>> 737a8de1
 
 
 _TOKEN = r'[^()<>@,;:\"/\[\]?={}\x00-\x20\x7f]+'
@@ -207,7 +148,6 @@
         return dict.pop(self, k.title(), default)
 
 
-<<<<<<< HEAD
 class CustomHttpConnection(NewCustomHttpConnection):
     def __init__(self, *args, **kwargs):
         import warnings
@@ -216,31 +156,4 @@
             "oio.common.http.CustomHttpConnection is deprecated, "
             "use oio.common.http_eventlet.CustomHttpConnection",
             DeprecationWarning, stacklevel=2)
-        NewCustomHttpConnection.__init__(self, *args, **kwargs)
-=======
-def get_pool_manager(pool_connections=DEFAULT_POOLSIZE,
-                     pool_maxsize=DEFAULT_POOLSIZE,
-                     max_retries=DEFAULT_RETRIES,
-                     backoff_factor=DEFAULT_BACKOFF):
-    """
-    Get `urllib3.PoolManager` to manage pools of connections
-
-    :param pool_connections: number of connection pools
-    :type pool_connections: `int`
-    :param pool_maxsize: number of connections per connection pool
-    :type pool_maxsize: `int`
-    :param max_retries: number of retries per request
-    :type max_retries: `int`
-    :param backoff_factor: backoff factor to apply between attemps after
-        second try
-    :type backoff_factor: `float`
-    """
-    if max_retries == DEFAULT_RETRIES:
-        max_retries = urllib3.Retry(0, read=False)
-    else:
-        max_retries = urllib3.Retry(total=max_retries,
-                                    backoff_factor=backoff_factor)
-    return urllib3.PoolManager(num_pools=pool_connections,
-                               maxsize=pool_maxsize, retries=max_retries,
-                               block=False)
->>>>>>> 737a8de1
+        NewCustomHttpConnection.__init__(self, *args, **kwargs)