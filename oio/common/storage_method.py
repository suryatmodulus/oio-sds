<<<<<<< HEAD
=======
import sys
>>>>>>> caa48a9c
from pyeclib.ec_iface import ECDriver
from oio.common import exceptions


EC_SEGMENT_SIZE = 1048576


ec_type_to_pyeclib_type = {
    'isa_l_rs_vand': 'isa_l_rs_vand',
    'jerasure_rs_vand': 'jerasure_rs_vand',
    'jerasure_rs_cauchy': 'jerasure_rs_cauchy',
    'shss': 'shss',
    'liberasurecode_rs_vand': 'liberasurecode_rs_vand'
}


def parse_chunk_method(chunk_method):
    param_dict = dict()
    if '/' in chunk_method:
        tokens = chunk_method.split('/', 1)
        chunk_method, params = tokens[0], list()
        if len(tokens) > 1:
            params = tokens[1].split(',')
        if len(params) >= 1:
            for param in params:
<<<<<<< HEAD
                k, v = param.split('=', 1)
                param_dict[k] = v

    return chunk_method, param_dict


def guess_storage_method(url):
    if url.startswith('b2') or url.startswith('backblaze'):
        return 'backblaze'
    elif url.startswith('kine'):
        return 'kplain'
    else:
        return 'plain'
=======
                param = param.lstrip()
                if '=' in param:
                    k, v = param.split('=', 1)
                    param_list[k] = v
                elif param:
                    param_list[param] = "1"
    return chunk_method, param_list
>>>>>>> caa48a9c


def guess_storage_method(url):
    if url.startswith('b2') or url.startswith('backblaze'):
        return 'backblaze'
    elif url.startswith('kine'):
        return 'kplain'
    else:
        return 'plain'


class StorageMethods(object):
    def __init__(self, methods):
        self.index = methods
        self.cache = {}

    def load(self, chunk_method, **kwargs):
        method = self.cache.get(chunk_method)
        if method:
            return method
        try:
            storage_method, params = parse_chunk_method(chunk_method)
            cls = self.index[storage_method]
        except Exception as exc:
<<<<<<< HEAD
            raise exceptions.InvalidStorageMethod(str(exc))
=======
            raise exceptions.InvalidStorageMethod(str(exc)), \
                None, sys.exc_info()[2]
>>>>>>> caa48a9c
        params.update(kwargs)
        self.cache[chunk_method] = cls.build(params)
        self.cache[chunk_method].type = storage_method
        return self.cache[chunk_method]


class StorageMethod(object):
    def __init__(self, name, ec=False, backblaze=False, kinetic=False):
        self._name = name
        self._ec = ec
        self._backblaze = backblaze
<<<<<<< HEAD
        self._kinetic = kinetic
=======
>>>>>>> caa48a9c
        self.type = None

    @property
    def name(self):
        return self._name

    @property
    def ec(self):
        return self._ec

    @property
    def backblaze(self):
        return self._backblaze

    @property
    def kinetic(self):
        return self._kinetic


class ReplicatedStorageMethod(StorageMethod):
    def __init__(self, name, nb_copy):
        super(ReplicatedStorageMethod, self).__init__(name=name)

        try:
            self._nb_copy = int(nb_copy)
        except (TypeError, ValueError):
            raise exceptions.InvalidStorageMethod('Invalid %r nb_copy' %
                                                  nb_copy)
<<<<<<< HEAD
        self._quorum = (self._nb_copy + 1) // 2

    @classmethod
    def build(cls, params):
        nb_copy = params.pop('nb_copy')
        return cls('repli', nb_copy)

    @property
    def quorum(self):
        return self._quorum

    @property
    def nb_copy(self):
        return self._nb_copy


class KineticPlainStorageMethod(StorageMethod):
    def __init__(self, name, nb_copy):
        super(KineticPlainStorageMethod, self).__init__(
                name=name, kinetic=True)

        try:
            self._nb_copy = int(nb_copy)
        except (TypeError, ValueError):
            raise exceptions.InvalidStorageMethod('Invalid %r nb_copy' %
                                                  nb_copy)
=======
>>>>>>> caa48a9c
        self._quorum = (self._nb_copy + 1) // 2

    @classmethod
    def build(cls, params):
        nb_copy = params.pop('nb_copy', 1)
        return cls('repli', nb_copy)

    @property
    def quorum(self):
        return self._quorum

    @property
    def nb_copy(self):
        return self._nb_copy


class ECStorageMethod(StorageMethod):
    def __init__(self, name, ec_segment_size, ec_type, ec_nb_data,
                 ec_nb_parity):
        super(ECStorageMethod, self).__init__(name=name, ec=True)

        try:
            self._ec_nb_data = int(ec_nb_data)
        except (TypeError, ValueError):
            raise exceptions.InvalidStorageMethod('Invalid %r ec_nb_data' %
                                                  ec_nb_data)

        try:
            self._ec_nb_parity = int(ec_nb_parity)
        except (TypeError, ValueError):
            raise exceptions.InvalidStorageMethod('Invalid %r ec_nb_parity' %
                                                  ec_nb_parity)

        self._ec_segment_size = ec_segment_size
        self._ec_type = ec_type
        self.driver = ECDriver(k=ec_nb_data, m=ec_nb_parity,
                               ec_type=ec_type_to_pyeclib_type[ec_type])
        self._ec_quorum_size = \
            self._ec_nb_data + self.driver.min_parity_fragments_needed()

    @property
    def quorum(self):
        return self._ec_quorum_size

    @classmethod
    def build(cls, params):
        ec_nb_data = params.pop('k')
        ec_nb_parity = params.pop('m')
        ec_type = params.pop('algo')
        return cls('ec', ec_segment_size=EC_SEGMENT_SIZE,
                   ec_type=ec_type, ec_nb_data=ec_nb_data,
                   ec_nb_parity=ec_nb_parity)

    @property
    def ec_type(self):
        return self._ec_type

    @property
    def ec_nb_data(self):
        return self._ec_nb_data

    @property
    def ec_nb_parity(self):
        return self._ec_nb_parity

    @property
    def ec_segment_size(self):
        return self._ec_segment_size

    @property
    def ec_fragment_size(self):
        return self.driver.get_segment_info(
            self.ec_segment_size, self.ec_segment_size)['fragment_size']


class BackblazeStorageMethod(StorageMethod):
    def __init__(self, name, account_id, bucket_name):
        super(BackblazeStorageMethod, self).__init__(name=name, backblaze=True)
        self._account_id = account_id
        self._bucket_name = bucket_name

    @classmethod
    def build(cls, params):
        account_id = params.pop('account_id')
        bucket_name = params.pop('bucket_name')
        return cls('backblaze', account_id, bucket_name)

    @property
    def account_id(self):
        return self._account_id

    @property
    def bucket_name(self):
        return self._bucket_name


def load_methods():
    global _STORAGE_METHODS
    methods = {'plain': ReplicatedStorageMethod,
               'ec': ECStorageMethod,
               'backblaze': BackblazeStorageMethod,
               'kplain': KineticPlainStorageMethod,
               'kec': None}
    _STORAGE_METHODS = StorageMethods(methods)


class StorageMethodLoad(object):
    def __getattribute__(self, name):
        return getattr(_STORAGE_METHODS, name)


_STORAGE_METHODS = None
load_methods()
STORAGE_METHODS = StorageMethodLoad()<|MERGE_RESOLUTION|>--- conflicted
+++ resolved
@@ -1,7 +1,4 @@
-<<<<<<< HEAD
-=======
 import sys
->>>>>>> caa48a9c
 from pyeclib.ec_iface import ECDriver
 from oio.common import exceptions
 
@@ -27,10 +24,12 @@
             params = tokens[1].split(',')
         if len(params) >= 1:
             for param in params:
-<<<<<<< HEAD
-                k, v = param.split('=', 1)
-                param_dict[k] = v
-
+                param = param.lstrip()
+                if '=' in param:
+                    k, v = param.split('=', 1)
+                    param_dict[k] = v
+                elif param:
+                    param_dict[param] = "1"
     return chunk_method, param_dict
 
 
@@ -41,24 +40,6 @@
         return 'kplain'
     else:
         return 'plain'
-=======
-                param = param.lstrip()
-                if '=' in param:
-                    k, v = param.split('=', 1)
-                    param_list[k] = v
-                elif param:
-                    param_list[param] = "1"
-    return chunk_method, param_list
->>>>>>> caa48a9c
-
-
-def guess_storage_method(url):
-    if url.startswith('b2') or url.startswith('backblaze'):
-        return 'backblaze'
-    elif url.startswith('kine'):
-        return 'kplain'
-    else:
-        return 'plain'
 
 
 class StorageMethods(object):
@@ -74,12 +55,8 @@
             storage_method, params = parse_chunk_method(chunk_method)
             cls = self.index[storage_method]
         except Exception as exc:
-<<<<<<< HEAD
-            raise exceptions.InvalidStorageMethod(str(exc))
-=======
             raise exceptions.InvalidStorageMethod(str(exc)), \
                 None, sys.exc_info()[2]
->>>>>>> caa48a9c
         params.update(kwargs)
         self.cache[chunk_method] = cls.build(params)
         self.cache[chunk_method].type = storage_method
@@ -91,10 +68,7 @@
         self._name = name
         self._ec = ec
         self._backblaze = backblaze
-<<<<<<< HEAD
         self._kinetic = kinetic
-=======
->>>>>>> caa48a9c
         self.type = None
 
     @property
@@ -123,7 +97,6 @@
         except (TypeError, ValueError):
             raise exceptions.InvalidStorageMethod('Invalid %r nb_copy' %
                                                   nb_copy)
-<<<<<<< HEAD
         self._quorum = (self._nb_copy + 1) // 2
 
     @classmethod
@@ -150,8 +123,6 @@
         except (TypeError, ValueError):
             raise exceptions.InvalidStorageMethod('Invalid %r nb_copy' %
                                                   nb_copy)
-=======
->>>>>>> caa48a9c
         self._quorum = (self._nb_copy + 1) // 2
 
     @classmethod
