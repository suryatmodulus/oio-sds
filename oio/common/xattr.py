--- conflicted
+++ resolved
@@ -1,8 +1,4 @@
-<<<<<<< HEAD
-# Copyright (C) 2017-2019 OpenIO SAS, as part of OpenIO SDS
-=======
 # Copyright (C) 2017-2020 OpenIO SAS, as part of OpenIO SDS
->>>>>>> 414391d3
 #
 # This library is free software; you can redistribute it and/or
 # modify it under the terms of the GNU Lesser General Public
@@ -86,10 +82,5 @@
             except IOError:
                 pass
 
-<<<<<<< HEAD
-    xattr.setxattr(fd, 'user.' + chunk_xattr_keys['oio_version'],
-                   OIO_VERSION.encode('utf-8'))
-=======
         xattr.setxattr(fd, 'user.' + chunk_xattr_keys['oio_version'],
-                       OIO_VERSION)
->>>>>>> 414391d3
+                       OIO_VERSION.encode('utf-8'))