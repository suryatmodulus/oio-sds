# Copyright (C) 2015-2018 OpenIO SAS, as part of OpenIO SDS
#
# This library is free software; you can redistribute it and/or
# modify it under the terms of the GNU Lesser General Public
# License as published by the Free Software Foundation; either
# version 3.0 of the License, or (at your option) any later version.
#
# This library is distributed in the hope that it will be useful,
# but WITHOUT ANY WARRANTY; without even the implied warranty of
# MERCHANTABILITY or FITNESS FOR A PARTICULAR PURPOSE.  See the GNU
# Lesser General Public License for more details.
#
# You should have received a copy of the GNU Lesser General Public
# License along with this library.

from urllib import urlencode

from oio.common.easy_value import true_value
from oio.common.json import json as jsonlib
from oio.common.http_urllib3 import urllib3, get_pool_manager, \
    oio_exception_from_httperror
from oio.common import exceptions
from oio.common.utils import deadline_to_timeout
from oio.common.constants import ADMIN_HEADER, \
<<<<<<< HEAD
    TIMEOUT_HEADER, PERFDATA_HEADER, CONNECTION_TIMEOUT, READ_TIMEOUT, \
    STRLEN_REQID
=======
    TIMEOUT_HEADER, PERFDATA_HEADER, FORCEMASTER_HEADER, \
    CONNECTION_TIMEOUT, READ_TIMEOUT
>>>>>>> 00c74818

_POOL_MANAGER_OPTIONS_KEYS = ["pool_connections", "pool_maxsize",
                              "max_retries", "backoff_factor"]


class HttpApi(object):
    """
    Provides facilities to make HTTP requests
    towards the same endpoint, with a pool of connections.
    """

    def __init__(self, endpoint=None, pool_manager=None,
                 connection='keep-alive', **kwargs):
        """
        :param pool_manager: an optional pool manager that will be reused
        :type pool_manager: `urllib3.PoolManager`
        :param endpoint: base of the URL that will requested
        :type endpoint: `str`
        :keyword admin_mode: allow talking to a slave/worm namespace
        :type admin_mode: `bool`

        :keyword perfdata: optional dictionary that will be filled with
            metrics of time spent to resolve the meta2 address and
            to do the meta2 request.
        :type perfdata: `dict`
        :keyword connection: 'keep-alive' to keep connections open (default)
            or 'close' to explicitly close them.
        """
        super(HttpApi, self).__init__()
        self.endpoint = endpoint

        if not pool_manager:
            pool_manager_conf = {k: int(v)
                                 for k, v in kwargs.iteritems()
                                 if k in _POOL_MANAGER_OPTIONS_KEYS}
            pool_manager = get_pool_manager(**pool_manager_conf)
        self.pool_manager = pool_manager

        self.admin_mode = true_value(kwargs.get('admin_mode', False))
        self.force_master = true_value(kwargs.get('force_master', False))
        self.perfdata = kwargs.get('perfdata')
        self.connection = connection

    def __logger(self):
        """Try to get a logger from a child class, or create one."""
        if not hasattr(self, 'logger'):
            from oio.common.logger import get_logger
            setattr(self, 'logger', get_logger(None, self.__class__.__name__))
        return getattr(self, 'logger')

    def _direct_request(self, method, url, headers=None, data=None, json=None,
                        params=None, admin_mode=False, pool_manager=None,
                        force_master=False, **kwargs):
        """
        Make an HTTP request.

        :param method: HTTP method to use (e.g. "GET")
        :type method: `str`
        :param url: URL to request
        :type url: `str`
        :keyword admin_mode: allow operations on slave or worm namespaces
        :type admin_mode: `bool`
        :keyword deadline: deadline for the request, in monotonic time.
            Supersedes `read_timeout`.
        :type deadline: `float` seconds
        :keyword timeout: optional timeout for the request (in seconds).
            May be a `urllib3.Timeout(connect=connection_timeout,
            read=read_timeout)`.
            This method also accepts `connection_timeout` and `read_timeout`
            as separate arguments.
        :type timeout: `float` or `urllib3.Timeout`
        :keyword headers: optional headers to add to the request
        :type headers: `dict`
        :keyword force_master: request will run on master service only.
        :type force_master: `bool`

        :raise oio.common.exceptions.OioTimeout: in case of read, write
        or connection timeout
        :raise oio.common.exceptions.OioNetworkException: in case of
        connection error
        :raise oio.common.exceptions.OioException: in other case of HTTP error
        :raise oio.common.exceptions.ClientException: in case of HTTP status
        code >= 400
        """
        out_kwargs = dict(kwargs)

        # Ensure headers are all strings
        if headers:
            out_headers = {k: str(v) for k, v in headers.items()}
        else:
            out_headers = dict()
        if self.admin_mode or admin_mode:
            out_headers[ADMIN_HEADER] = '1'
        if self.force_master or force_master:
            out_headers[FORCEMASTER_HEADER] = '1'

        # Look for a request deadline, deduce the timeout from it.
        if kwargs.get('deadline', None) is not None:
            to = deadline_to_timeout(kwargs['deadline'], True)
            to = min(to, kwargs.get('read_timeout', to))
            out_kwargs['timeout'] = urllib3.Timeout(
                connect=kwargs.get('connection_timeout', CONNECTION_TIMEOUT),
                read=to)
            # Shorten the deadline by 1% to compensate for the time spent
            # connecting and reading response.
            out_headers[TIMEOUT_HEADER] = int(to * 990000.0)

        # Ensure there is a timeout
        if 'timeout' not in out_kwargs:
            out_kwargs['timeout'] = urllib3.Timeout(
                connect=kwargs.get('connection_timeout', CONNECTION_TIMEOUT),
                read=kwargs.get('read_timeout', READ_TIMEOUT))
        if TIMEOUT_HEADER not in out_headers:
            to = out_kwargs['timeout']
            if isinstance(to, urllib3.Timeout):
                to = to.read_timeout
            else:
                to = float(to)
            out_headers[TIMEOUT_HEADER] = int(to * 1000000.0)

        # Look for a request ID
        if 'req_id' in kwargs:
            out_headers['X-oio-req-id'] = str(kwargs['req_id'])

        if len(out_headers.get('X-oio-req-id', '')) > STRLEN_REQID:
            out_headers['X-oio-req-id'] = \
                out_headers['X-oio-req-id'][:STRLEN_REQID]
            self.__logger().warn('Request ID truncated to %d characters',
                                 STRLEN_REQID)

        # Convert json and add Content-Type
        if json:
            out_headers["Content-Type"] = "application/json"
            data = jsonlib.dumps(json)

        # Trigger performance measurments
        perfdata = kwargs.get('perfdata', self.perfdata)
        if perfdata is not None:
            out_headers[PERFDATA_HEADER] = 'enabled'

        # Explicitly keep or close the connection
        if 'Connection' not in out_headers:
            out_headers['Connection'] = self.connection

        out_kwargs['headers'] = out_headers
        out_kwargs['body'] = data

        # Add query string
        if params:
            out_param = []
            for k, v in params.items():
                if v is not None:
                    if isinstance(v, unicode):
                        v = unicode(v).encode('utf-8')
                    out_param.append((k, v))
            encoded_args = urlencode(out_param)
            url += '?' + encoded_args

        if not pool_manager:
            pool_manager = self.pool_manager

        try:
            resp = pool_manager.request(method, url, **out_kwargs)
            body = resp.data
            if body:
                try:
                    body = jsonlib.loads(body)
                except ValueError:
                    pass
            if perfdata is not None and PERFDATA_HEADER in resp.headers:
                for header_val in resp.headers[PERFDATA_HEADER].split(','):
                    kv = header_val.split('=', 1)
                    pdat = perfdata.get(kv[0], 0.0) + float(kv[1]) / 1000000.0
                    perfdata[kv[0]] = pdat
        except urllib3.exceptions.HTTPError as exc:
            oio_exception_from_httperror(exc,
                                         reqid=out_headers.get('X-oio-req-id'),
                                         url=url)
        if resp.status >= 400:
            raise exceptions.from_response(resp, body)
        return resp, body

    def _request(self, method, url, endpoint=None, **kwargs):
        """
        Make a request to an HTTP endpoint.

        :param method: HTTP method to use (e.g. "GET")
        :type method: `str`
        :param url: URL to request
        :type url: `str`
        :param endpoint: endpoint to use in place of `self.endpoint`
        :type endpoint: `str`
        :keyword deadline: deadline for the request, in monotonic time.
            Supersedes `read_timeout`.
        :type deadline: `float` seconds
        :keyword timeout: optional timeout for the request (in seconds).
            May be a `urllib3.Timeout(connect=connection_timeout,
            read=read_timeout)`.
            This method also accepts `connection_timeout` and `read_timeout`
            as separate arguments.
        :type timeout: `float` or `urllib3.Timeout`
        :keyword headers: optional headers to add to the request
        :type headers: `dict`

        :raise oio.common.exceptions.OioTimeout: in case of read, write
        or connection timeout
        :raise oio.common.exceptions.OioNetworkException: in case of
        connection error
        :raise oio.common.exceptions.OioException: in other case of HTTP error
        :raise oio.common.exceptions.ClientException: in case of HTTP status
        code >= 400
        """
        if not endpoint:
            if not self.endpoint:
                raise ValueError("endpoint not set in function call" +
                                 " nor in class contructor")
            endpoint = self.endpoint
        url = '/'.join([endpoint.rstrip('/'), url.lstrip('/')])
        return self._direct_request(method, url, **kwargs)<|MERGE_RESOLUTION|>--- conflicted
+++ resolved
@@ -22,13 +22,8 @@
 from oio.common import exceptions
 from oio.common.utils import deadline_to_timeout
 from oio.common.constants import ADMIN_HEADER, \
-<<<<<<< HEAD
-    TIMEOUT_HEADER, PERFDATA_HEADER, CONNECTION_TIMEOUT, READ_TIMEOUT, \
-    STRLEN_REQID
-=======
     TIMEOUT_HEADER, PERFDATA_HEADER, FORCEMASTER_HEADER, \
-    CONNECTION_TIMEOUT, READ_TIMEOUT
->>>>>>> 00c74818
+    CONNECTION_TIMEOUT, READ_TIMEOUT, STRLEN_REQID
 
 _POOL_MANAGER_OPTIONS_KEYS = ["pool_connections", "pool_maxsize",
                               "max_retries", "backoff_factor"]
