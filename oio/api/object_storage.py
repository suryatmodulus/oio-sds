--- conflicted
+++ resolved
@@ -869,15 +869,11 @@
     @ensure_request_id
     def object_fastcopy(self, target_account, target_container, target_obj,
                         link_account, link_container, link_obj,
-<<<<<<< HEAD
-                        version=None, **kwargs):
+                        version=None, properties_directive='COPY', **kwargs):
         """
         Make a shallow copy of an object.
         Works across accounts and across containers.
         """
-=======
-                        version=None, properties_directive='COPY', **kwargs):
->>>>>>> fb836483
         meta, chunks = self.object_locate(
             target_account, target_container, target_obj, version=version,
             **kwargs)
@@ -892,10 +888,7 @@
         fullpath = self._generate_fullpath(link_account, link_container,
                                            link_obj, version)
         data = {'chunks': chunks_copies,
-<<<<<<< HEAD
                 'properties': meta['properties'] or {}}
-=======
-                'properties': meta["properties"] or {}}
         if properties_directive == 'REPLACE':
             if 'metadata' in kwargs:
                 # TODO it should emit a DeprecationWarning
@@ -904,7 +897,6 @@
                 data['properties'] = kwargs['properties']
             else:
                 data['properties'] = {}
->>>>>>> fb836483
         try:
             self._link_chunks(
                 chunks_url, chunks_copies_url, fullpath[0], **kwargs)
