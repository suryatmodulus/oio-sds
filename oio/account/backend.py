# Copyright (C) 2015-2020 OpenIO SAS, as part of OpenIO SDS
#
# This program is free software: you can redistribute it and/or modify
# it under the terms of the GNU Affero General Public License as
# published by the Free Software Foundation, either version 3 of the
# License, or (at your option) any later version.
#
# This program is distributed in the hope that it will be useful,
# but WITHOUT ANY WARRANTY; without even the implied warranty of
# MERCHANTABILITY or FITNESS FOR A PARTICULAR PURPOSE.  See the
# GNU Affero General Public License for more details.
#
# You should have received a copy of the GNU Affero General Public License
# along with this program.  If not, see <http://www.gnu.org/licenses/>.

import re
from six import text_type
from six.moves.urllib_parse import urlparse
import redis
import redis.sentinel
from werkzeug.exceptions import NotFound, Conflict, BadRequest
from oio.common.constants import BUCKET_PROP_REPLI_ENABLED
from oio.common.timestamp import Timestamp
<<<<<<< HEAD
from oio.common.easy_value import int_value, true_value, float_value, \
    debinarize
=======
from oio.common.easy_value import int_value, boolean_value, float_value
>>>>>>> f93e875b
from oio.common.redis_conn import RedisConnection, catch_service_errors


ACCOUNT_KEY_PREFIX = 'account:'
BUCKET_KEY_PREFIX = 'bucket:'
BUCKET_LIST_PREFIX = 'buckets:'
CONTAINER_LIST_PREFIX = 'containers:'
SEGMENTS_BUCKET_SUFFIX = '+segments'

EXPIRE_TIME = 60  # seconds

account_fields = ['ns', 'name', 'ctime', 'containers', 'objects',
                  'bytes', 'storage_policy']

container_fields = ['ns', 'account', 'type', 'objects', 'bytes', 'ctime',
                    'mtime', 'name']


class AccountBackend(RedisConnection):
    lua_is_sup = """
               -- With lua float we are losing precision for this reason
               -- we keep the number as a string
               local is_sup = function(a,b)
                 local int_a = string.match(a,"%d+")
                 local int_b = string.match(b,"%d+")
                 if string.len(int_a) > string.len(int_b) then
                   return true;
                 end;
                 return a > b;
               end;
               """

    lua_update_bucket_func = """
        -- Note that bucket is the key name, not just the bucket name
        -- (it has a prefix).
        local update_bucket_stats = function(
            bucket, account, mtime,
            inc_objects, inc_bytes, inc_damaged_objects, inc_missing_chunks)
          -- Set the bucket owner.
          -- FIXME(FVE): do some checks instead of overwriting
          redis.call('HSET', bucket, 'account', account)

          -- Increment the counters.
          redis.call('HINCRBY', bucket, 'objects', inc_objects)
          redis.call('HINCRBY', bucket, 'bytes', inc_bytes)
          redis.call('HINCRBY', bucket, 'damaged_objects', inc_damaged_objects)
          redis.call('HINCRBY', bucket, 'missing_chunks', inc_missing_chunks)

          -- Finally update the modification time.
          redis.call('HSET', bucket, 'mtime', mtime)
        end
    """

    lua_update_bucket_list = """
        -- Key to the set of bucket of a specific account
        local bucket_set = KEYS[1]
        -- Actual name of the bucket
        local bucket_name = ARGV[1]
        -- True if the bucket has just been deleted
        local deleted = ARGV[2]

        if deleted ~= 'True' then
          redis.call('ZADD', bucket_set, 0, bucket_name);
        else
          redis.call('ZREM', bucket_set, bucket_name);
        end
    """

    # FIXME(FVE): declare local variables
    lua_update_container = (
        lua_is_sup +
        lua_update_bucket_func +
        """
               -- KEYS[1] account name
               -- KEYS[2] key to the container hash
               -- KEYS[3] key to the account's container set
               -- KEYS[4] key to the account hash
               -- KEYS[5] key to the bucket hash
               local bkey = KEYS[5]
               -- ARGV[1] container name
               -- ARGV[2] mtime
               -- ARGV[3] dtime
               -- ARGV[4] new object count
               -- ARGV[5] new total size
               -- ARGV[6] damaged objects
               -- ARGV[7] missing chunks
               -- ARGV[8] autocreate account?
               -- ARGV[9] current timestamp
               local now = ARGV[9]
               -- ARGV[10] container key expiration time
               -- ARGV[11] autocreate container?
               -- ARGV[12] update bucket object count?
               local update_bucket_object_count = ARGV[12]

               local account_id = redis.call('HGET', KEYS[4], 'id');
               if not account_id then
                 if ARGV[8] == 'True' then
                   redis.call('HSET', 'accounts:', KEYS[1], 1);
                   redis.call('HMSET', KEYS[4], 'id', KEYS[1],
                              'bytes', 0, 'objects', 0,
                              'damaged_objects', 0, 'missing_chunks', 0,
                              'ctime', now);
                 else
                   return redis.error_reply('no_account');
                 end;
               end;

               if ARGV[11] == 'False' then
                 local container_name = redis.call('HGET', KEYS[2], 'name');
                 if not container_name then
                   return redis.error_reply('no_container');
                 end;
               end;

               local name = ARGV[1];
               local mtime = redis.call('HGET', KEYS[2], 'mtime');
               local dtime = redis.call('HGET', KEYS[2], 'dtime');
               local objects = redis.call('HGET', KEYS[2], 'objects');
               local bytes = redis.call('HGET', KEYS[2], 'bytes');
               local damaged_objects = redis.call('HGET', KEYS[2],
                                                  'damaged_objects');
               local missing_chunks = redis.call('HGET', KEYS[2],
                                                 'missing_chunks');

               -- When the keys do not exist redis return false and not nil
               if dtime == false then
                 dtime = '0'
               end
               if mtime == false then
                 mtime = '0'
               end
               if objects == false then
                 objects = 0
               else
                 objects = tonumber(objects)
               end
               if bytes == false then
                 bytes = 0
               else
                 bytes = tonumber(bytes)
               end
               if damaged_objects == false then
                 damaged_objects = 0
               else
                 damaged_objects = tonumber(damaged_objects)
               end
               if missing_chunks == false then
                 missing_chunks = 0
               else
                 missing_chunks = tonumber(missing_chunks)
               end

               if ARGV[11] == 'False' and is_sup(dtime, mtime) then
                 return redis.error_reply('no_container');
               end;

               local old_mtime = mtime;
               local inc_objects = 0;
               local inc_bytes = 0;
               local inc_damaged_objects = 0;
               local inc_missing_chunks = 0;

               if not is_sup(ARGV[3],dtime) and not is_sup(ARGV[2],mtime) then
                 return redis.error_reply('no_update_needed');
               end;

               if is_sup(ARGV[2],mtime) then
                 mtime = ARGV[2];
               end;

               if is_sup(ARGV[3],dtime) then
                 dtime = ARGV[3];
               end;
               if is_sup(dtime,mtime) then
                 -- Protect against "minus zero".
                 if objects ~= 0 then
                   inc_objects = -objects;
                 end
                 if bytes ~= 0 then
                   inc_bytes = -bytes;
                 end
                 if damaged_objects ~= 0 then
                   inc_damaged_objects = -damaged_objects
                 end
                 if missing_chunks ~= 0 then
                   inc_missing_chunks = -missing_chunks;
                 end
                 redis.call('HMSET', KEYS[2],
                            'bytes', 0, 'objects', 0,
                            'damaged_objects', 0, 'missing_chunks', 0);
                 redis.call('EXPIRE', KEYS[2], tonumber(ARGV[10]));
                 redis.call('ZREM', KEYS[3], name);
               elseif is_sup(mtime,old_mtime) then
                 redis.call('PERSIST', KEYS[2]);
                 inc_objects = tonumber(ARGV[4]) - objects
                 inc_bytes = tonumber(ARGV[5]) - bytes
                 inc_damaged_objects = tonumber(ARGV[6]) - damaged_objects
                 inc_missing_chunks = tonumber(ARGV[7]) - missing_chunks
                 redis.call('HMSET', KEYS[2],
                            'objects', tonumber(ARGV[4]),
                            'bytes', tonumber(ARGV[5]),
                            'damaged_objects', tonumber(ARGV[6]),
                            'missing_chunks', tonumber(ARGV[7]));
                 redis.call('ZADD', KEYS[3], '0', name);
               else
                 return redis.error_reply('no_update_needed');
               end;

               redis.call('HMSET', KEYS[2], 'mtime', mtime,
                          'dtime', dtime, 'name', name)
               if inc_objects ~= 0 then
                 redis.call('HINCRBY', KEYS[4], 'objects', inc_objects);
               end;
               if inc_bytes ~= 0 then
                 redis.call('HINCRBY', KEYS[4], 'bytes', inc_bytes);
               end;
               if inc_damaged_objects ~= 0 then
                 redis.call('HINCRBY', KEYS[4], 'damaged_objects',
                            inc_damaged_objects);
               end;
               if inc_missing_chunks ~= 0 then
                 redis.call('HINCRBY', KEYS[4], 'missing_chunks',
                            inc_missing_chunks);
               end;

               if bkey ~= 'False' then
                 -- For container holding MPU segments, we do not want to count
                 -- each segment as an object. But we still want to consider
                 -- their size.
                 if update_bucket_object_count ~= 'True' then
                   inc_objects = 0
                 end
                 update_bucket_stats(bkey, account_id, now,
                                     inc_objects, inc_bytes,
                                     inc_damaged_objects, inc_missing_chunks)
               end
               """)

    lua_refresh_account = """
        local account_id = redis.call('HGET', KEYS[1], 'id');
        if not account_id then
            return redis.error_reply('no_account');
        end;

        local containers = redis.call('ZRANGE', KEYS[2], 0, -1);
        local container_key = ''
        local bytes_sum = 0;
        local objects_sum = 0;
        local damaged_objects_sum = 0;
        local missing_chunks_sum = 0;
        for _,container in ipairs(containers) do
            container_key = KEYS[3] .. container;
            objects_sum = objects_sum + redis.call('HGET', container_key,
                                                   'objects')
            bytes_sum = bytes_sum + redis.call('HGET', container_key, 'bytes')
            local damaged_objects = redis.call('HGET', container_key,
                                               'damaged_objects')
            if damaged_objects == false then
                damaged_objects = 0
            end
            damaged_objects_sum = damaged_objects_sum + damaged_objects
            local missing_chunks = redis.call('HGET', container_key,
                                              'missing_chunks')
            if missing_chunks == false then
                missing_chunks = 0
            end
            missing_chunks_sum = missing_chunks_sum + missing_chunks
        end;

        redis.call('HMSET', KEYS[1], 'objects', objects_sum,
                   'bytes', bytes_sum,
                   'damaged_objects', damaged_objects_sum,
                   'missing_chunks', missing_chunks_sum)
        """

    lua_flush_account = """
        local account_id = redis.call('HGET', KEYS[1], 'id');
        if not account_id then
            return redis.error_reply('no_account');
        end;

        redis.call('HMSET', KEYS[1], 'objects', 0, 'bytes', 0,
                   'damaged_objects', 0, 'missing_chunks', 0)

        local containers = redis.call('ZRANGE', KEYS[2], 0, -1);
        redis.call('DEL', KEYS[2]);

        for _,container in ipairs(containers) do
            redis.call('DEL', KEYS[3] .. container);
        end;
        """

    lua_get_extended_container_info = """
        local ckey = KEYS[1]
        local bucket_prefix = ARGV[1]
        local bname = redis.call('HGET', ckey, 'bucket')

        local replication_enabled = 'false'
        if bname then
            local bkey = bucket_prefix .. bname
            local enabled_str = redis.call('HGET', bkey, 'replication_enabled')
            if enabled_str ~= nil then
                -- Do not cast into boolean here
                replication_enabled = enabled_str
            end
        end
        local res = redis.call('HGETALL', ckey)
        table.insert(res, 'replication_enabled')
        table.insert(res, replication_enabled)
        return res
    """

    # This regex comes from https://stackoverflow.com/a/50484916
    #
    # The first group looks ahead to ensure that the match
    # is between 3 and 63 characters long.
    #
    # The next group (?!^(\d+\.)+\d+$) looks ahead to forbid matching
    # bucket names that look like IP addresses.
    #
    # <The last group matches zero or more labels followed by a dot *
    buckets_pattern = re.compile(
        r"""(?=^.{3,63}$)   # first group
        (?!^(\d+\.)+\d+$) # second
        (^(([a-z0-9]|[a-z0-9][a-z0-9\-]*[a-z0-9])\.)* #third
        ([a-z0-9]|[a-z0-9][a-z0-9\-]*[a-z0-9])$)""", re.X)

    def __init__(self, conf):
        self.conf = conf
        redis_conf = {k[6:]: v for k, v in self.conf.items()
                      if k.startswith("redis_")}
        redis_host = redis_conf.pop('host', None)
        if redis_host:
            parsed = urlparse('http://' + redis_host)
            if parsed.port is None:
                redis_host = '%s:%s' % (redis_host,
                                        redis_conf.pop('port', '6379'))
        redis_sentinel_hosts = redis_conf.pop(
            'sentinel_hosts',
            # TODO(adu): Delete when it will no longer be used
            self.conf.get('sentinel_hosts'))
        redis_sentinel_name = redis_conf.pop(
            'sentinel_name',
            # TODO(adu): Delete when it will no longer be used
            self.conf.get('sentinel_master_name'))
        super(AccountBackend, self).__init__(
            host=redis_host, sentinel_hosts=redis_sentinel_hosts,
            sentinel_name=redis_sentinel_name, **redis_conf)
        self.autocreate = boolean_value(conf.get('autocreate'), True)
        self.script_update_container = self.register_script(
            self.lua_update_container)
        self.script_update_bucket_list = self.register_script(
            self.lua_update_bucket_list)
        self.script_refresh_account = self.register_script(
            self.lua_refresh_account)
        self.script_flush_account = self.register_script(
            self.lua_flush_account)
        self.script_get_container_info = self.register_script(
            self.lua_get_extended_container_info)

        self._account_prefix = conf.get('account_prefix', ACCOUNT_KEY_PREFIX)
        self._bucket_prefix = conf.get('bucket_prefix', BUCKET_KEY_PREFIX)
        self._bucket_list_prefix = conf.get('bucket_list_prefix',
                                            BUCKET_LIST_PREFIX)
        self._container_list_prefix = conf.get('container_list_prefix',
                                               CONTAINER_LIST_PREFIX)

    def akey(self, account):
        """Build the key of an account description"""
        return self._account_prefix + account

    def bkey(self, bucket):
        """Build the key of a bucket description"""
        return self._bucket_prefix + bucket

    def blistkey(self, account):
        """Build the key of an account's bucket list"""
        return self._bucket_list_prefix + account

    @staticmethod
    def ckey(account, name):
        """Build the key of a container description"""
        return 'container:%s:%s' % (account, text_type(name))

    def clistkey(self, account):
        """Build the key of an account's container list"""
        return self._container_list_prefix + account

    @catch_service_errors
    def create_account(self, account_id):
        conn = self.conn
        if not account_id:
            return None
        if conn.hget('accounts:', account_id):
            return None

        lock = self.acquire_lock_with_timeout(self.akey(account_id), 1)
        if not lock:
            return None

        pipeline = conn.pipeline(True)
        pipeline.hset('accounts:', account_id, 1)
        pipeline.hmset(self.akey(account_id), {
            'id': account_id,
            'objects': 0,
            'bytes': 0,
            'damaged_objects': 0,
            'missing_chunks': 0,
            'ctime': Timestamp().normal
        })
        pipeline.execute()
        self.release_lock(self.akey(account_id), lock)
        return account_id

    @catch_service_errors
    def delete_account(self, req_account_id):
        conn = self.conn
        if not req_account_id:
            return None
        account_id = conn.hget(self.akey(req_account_id), 'id')

        if not account_id:
            return None

        account_id = account_id.decode('utf-8')
        lock = self.acquire_lock_with_timeout(self.akey(account_id), 1)
        if not lock:
            return None

        num_containers = conn.zcard(self.clistkey(account_id))

        if int(num_containers) > 0:
            self.release_lock('account:%s' % account_id, lock)
            return False

        pipeline = conn.pipeline(True)
        pipeline.delete('metadata:%s' % account_id)
        pipeline.delete(self.clistkey(account_id))
        pipeline.delete(self.akey(account_id))
        pipeline.hdel('accounts:', account_id)
        pipeline.execute()
        self.release_lock(self.akey(account_id), lock)
        return True

    @catch_service_errors
    def get_account_metadata(self, req_account_id):
        conn = self.conn_slave
        if not req_account_id:
            return None
        account_id = conn.hget(self.akey(req_account_id), 'id')

        if not account_id:
            return None

        meta = conn.hgetall('metadata:%s' % account_id.decode('utf-8'))
        return debinarize(meta)

    def cast_fields(self, info):
        """
        Cast dict entries to the type they are supposed to be.
        """
        for what in ('bytes', 'objects', 'damaged_objects', 'missing_chunks'):
            try:
                info[what] = int_value(info.get(what), 0)
            except (TypeError, ValueError):
                pass
        for what in (BUCKET_PROP_REPLI_ENABLED, ):
            try:
                info[what] = boolean_value(info.get(what))
            except (TypeError, ValueError):
                pass

    @catch_service_errors
    def get_bucket_info(self, bname):
        """
        Get all available information about a bucket.
        """
        if not bname:
            return None
        binfo = self.conn_slave.hgetall(self.bkey(bname))
        self.cast_fields(binfo)
        return binfo

    @catch_service_errors
    def get_container_info(self, account_id, cname):
        """
        Get all available information about a container, including some
        information coming from the bucket it belongs to.
        """
        if not cname:
            return None
        keys = [self.ckey(account_id, cname)]
        args = [self._bucket_prefix]
        cinfolist = self.script_get_container_info(
            keys=keys, args=args, client=self.conn_slave)
        key = None
        cinfo = dict()
        for cursor in cinfolist:
            if key is not None:
                cinfo[key] = cursor
                key = None
                continue
            key = cursor
        self.cast_fields(cinfo)
        return cinfo

    @catch_service_errors
    def update_account_metadata(self, account_id, metadata, to_delete=None):
        conn = self.conn
        if not account_id:
            return None
        _acct_id = conn.hget(self.akey(account_id), 'id')

        if not _acct_id:
            if self.autocreate:
                self.create_account(account_id)
            else:
                return None

        if not metadata and not to_delete:
            return account_id
        pipeline = conn.pipeline(True)
        if to_delete:
            pipeline.hdel('metadata:%s' % account_id, *to_delete)
        if metadata:
            pipeline.hmset('metadata:%s' % account_id, metadata)
        pipeline.execute()
        return account_id

    @catch_service_errors
<<<<<<< HEAD
    def info_account(self, req_account_id):
=======
    def update_bucket_metadata(self, bname, metadata, to_delete=None):
        """
        Update (or delete) bucket metadata.

        :param metadata: dict of entries to set (or update)
        :param to_delete: iterable of keys to delete
        """
        bkey = self.bkey(bname)
        pipeline = self.conn.pipeline(True)
        if to_delete:
            pipeline.hdel(bkey, *to_delete)
        # FIXME(FVE): cast known metadata into the appropriate type/value
        if metadata:
            pipeline.hmset(bkey, metadata)
        pipeline.hgetall(bkey)
        res = pipeline.execute()
        binfo = res[-1]
        self.cast_fields(binfo)
        return binfo
        # return None

    @catch_service_errors
    def info_account(self, account_id):
>>>>>>> f93e875b
        conn = self.conn_slave
        if not req_account_id:
            return None
        account_id = conn.hget(self.akey(req_account_id), 'id')

        if not account_id:
            return None

        account_id = account_id.decode('utf-8')
        pipeline = conn.pipeline(False)
        pipeline.hgetall(self.akey(account_id))
        pipeline.zcard(self.blistkey(account_id))
        pipeline.zcard(self.clistkey(account_id))
        pipeline.hgetall('metadata:%s' % account_id)
        data = pipeline.execute()
        info = data[0]
<<<<<<< HEAD
        for field in (b'bytes', b'objects',
                      b'damaged_objects', b'missing_chunks'):
            info[field] = int_value(info.get(field), 0)
        info[b'buckets'] = data[1]
        info[b'containers'] = data[2]
        info[b'metadata'] = data[3]
        return debinarize(info)
=======
        self.cast_fields(info)
        info['buckets'] = data[1]
        info['containers'] = data[2]
        info['metadata'] = data[3]
        return info
>>>>>>> f93e875b

    @catch_service_errors
    def list_accounts(self):
        """
        Get the list of all accounts.
        """
        conn = self.conn_slave
        accounts = conn.hkeys('accounts:')
        return debinarize(accounts)

    @catch_service_errors
    def update_container(self, account_id, name, mtime, dtime,
                         object_count, bytes_used,
                         damaged_objects, missing_chunks,
                         bucket_name=None,
                         autocreate_account=None, autocreate_container=True):
        if not account_id or not name:
            raise BadRequest("Missing account or container")

        if autocreate_account is None:
            autocreate_account = self.autocreate

        if mtime is None:
            mtime = '0'
        else:
            mtime = Timestamp(mtime).normal
        if dtime is None:
            dtime = '0'
        else:
            dtime = Timestamp(dtime).normal
        deleted = float(dtime) > float(mtime)
        if object_count is None:
            object_count = 0
        if bytes_used is None:
            bytes_used = 0
        if damaged_objects is None:
            damaged_objects = 0
        if missing_chunks is None:
            missing_chunks = 0

        # If no bucket name is provided, set it to 'False'
        # (we cannot pass None to the Lua script).
        bucket_key = self.bkey(bucket_name) if bucket_name else str(False)
        now = Timestamp().normal
        # With some sharding middlewares, the suffix may be
        # in the middle of the container name.
        update_bucket_object_count = SEGMENTS_BUCKET_SUFFIX not in name

        ckey = AccountBackend.ckey(account_id, name)
        keys = [account_id, ckey,
                self.clistkey(account_id),
                self.akey(account_id),
                bucket_key]
        args = [name, mtime, dtime, object_count, bytes_used,
                damaged_objects, missing_chunks,
                str(autocreate_account), now, EXPIRE_TIME,
                str(autocreate_container),
                str(update_bucket_object_count)]
        pipeline = self.conn.pipeline(True)
        try:
            self.script_update_container(
                keys=keys, args=args, client=pipeline)
            if bucket_name and not deleted:
                pipeline.hset(ckey, "bucket", bucket_name)
            # Only execute when the main shard is created/deleted.
            if bucket_name == name:
                self.script_update_bucket_list(
                    keys=[self.blistkey(account_id)],
                    args=[bucket_name, str(deleted)],
                    client=pipeline)
            pipeline.execute()
        except redis.exceptions.ResponseError as exc:
            if text_type(exc).endswith("no_account"):
                raise NotFound("Account %s not found" % account_id)
            if text_type(exc).endswith("no_container"):
                raise NotFound("Container %s not found" % name)
            elif text_type(exc).endswith("no_update_needed"):
                raise Conflict("No update needed, "
                               "event older than last container update")
            else:
                raise

        return name

    def _should_be_listed(self, c_id, s3_buckets_only):
        return not s3_buckets_only or self.buckets_pattern.match(c_id)

    @catch_service_errors
    def _raw_listing(self, key, limit, marker=None, end_marker=None,
                     delimiter=None, prefix=None, s3_buckets_only=False):
        """
        Fetch a list of tuples of items matching the specified options.
        Each tuple is formed like
            [(container|prefix),
             0 *reserved for objects*,
             0 *reserved for size*,
             0 for container, 1 for prefix,
             0 *reserved for mtime*]
        :returns: the list of results, and the marker for the next request
            (in case the list of results is truncated)
        """
        orig_marker = marker
        results = list()
        beyond_prefix = False
        if prefix is None:
            prefix = ''

        while len(results) < limit and not beyond_prefix:
            min_k = '-'
            max_k = '+'
            if end_marker:
                max_k = '(' + end_marker
            if marker:
                if marker < prefix:
                    # Start on the prefix
                    min_k = '[' + prefix
                else:
                    # Start just after the marker
                    min_k = '(' + marker
            elif prefix:
                min_k = '[' + prefix

            # Ask for one extra element, to be able to tell if the
            # list of results is truncated.
            cnames = self.conn_slave.zrangebylex(
                key, min_k, max_k,
                0, limit - len(results) + 1)
            if not cnames:
                # No more items
                marker = None
                break
            cnames = [c.decode('utf8', errors='ignore') for c in cnames]

            for cname in cnames:
                if len(results) >= limit:
                    # Do not reset marker, there are more items
                    break
                elif prefix and not cname.startswith(prefix):
                    beyond_prefix = True
                    # No more items
                    marker = None
                    break
                marker = cname
                if delimiter:
                    end = cname.find(delimiter, len(prefix))
                    if end > 0:
                        # Delimiter found after the prefix.
                        # Build a new marker, and continue listing from there.
                        # TODO(FVE): we can avoid another request to Redis by
                        # analyzing the rest of the list ourselves.
                        dir_name = cname[:end + 1]
                        marker = dir_name + u'\ufffd'
                        if dir_name != orig_marker:
                            results.append([dir_name, 0, 0, 1, 0])
                        break
                if self._should_be_listed(cname, s3_buckets_only):
                    results.append([cname, 0, 0, 0, 0])
        return results, marker

    @catch_service_errors
    def list_buckets(self, account_id, limit=1000, marker=None,
                     end_marker=None, prefix=None):
        """
        Get the list of buckets of the specified account.

        :returns: the list of buckets (with metadata), and the next
            marker (in case the list is truncated).
        """
        raw_list, next_marker = self._raw_listing(
            self.blistkey(account_id),
            limit=limit, marker=marker,
            end_marker=end_marker, prefix=prefix)
        pipeline = self.conn_slave.pipeline(True)
        for entry in raw_list:
            # For real buckets (not prefixes), fetch metadata.
            if not entry[3]:
                pipeline.hmget(self.bkey(entry[0]),
                               'objects', 'bytes', 'mtime')
        res = pipeline.execute()

        output = list()
        i = 0
        for bucket in raw_list:
            if not bucket[3]:
                bdict = {
                    'name': bucket[0],
                    'objects': int_value(res[i][0], 0),
                    'bytes': int_value(res[i][1], 0),
                    'mtime': float_value(res[i][2], 0.0),
                }
                i += 1
            else:
                bdict = {'prefix': bucket}
            output.append(bdict)

        return output, next_marker

    @catch_service_errors
    def list_containers(self, account_id, limit=1000, marker=None,
                        end_marker=None, prefix=None, delimiter=None,
                        s3_buckets_only=False):
        raw_list, _next_marker = self._raw_listing(
            self.clistkey(account_id),
            limit=limit, marker=marker,
            end_marker=end_marker, prefix=prefix,
            delimiter=delimiter,
            s3_buckets_only=s3_buckets_only)
        pipeline = self.conn_slave.pipeline(True)
        # skip prefix
        for container in [entry for entry in raw_list if not entry[3]]:
            pipeline.hmget(AccountBackend.ckey(account_id, container[0]),
                           'objects', 'bytes', 'mtime')
        res = pipeline.execute()

        i = 0
        for container in raw_list:
            if not container[3]:
                # FIXME(adu) Convert to dict
                container[1] = int_value(res[i][0], 0)
                container[2] = int_value(res[i][1], 0)
                container[4] = float_value(res[i][2], 0.0)
                i += 1

        return raw_list

    @catch_service_errors
    def status(self):
        conn = self.conn_slave
        account_count = conn.hlen('accounts:')
        status = {'account_count': account_count}
        return status

    @catch_service_errors
    def refresh_account(self, account_id):
        if not account_id:
            raise BadRequest("Missing account")

        keys = [self.akey(account_id),
                self.clistkey(account_id),
                "container:%s:" % account_id]

        try:
            self.script_refresh_account(keys=keys, client=self.conn)
        except redis.exceptions.ResponseError as exc:
            if str(exc) == "no_account":
                raise NotFound(account_id)
            else:
                raise

    @catch_service_errors
    def flush_account(self, account_id):
        if not account_id:
            raise BadRequest("Missing account")

        keys = [self.akey(account_id),
                self.clistkey(account_id),
                "container:%s:" % account_id]

        try:
            self.script_flush_account(keys=keys, client=self.conn)
        except redis.exceptions.ResponseError as exc:
            if str(exc) == "no_account":
                raise NotFound(account_id)
            else:
                raise<|MERGE_RESOLUTION|>--- conflicted
+++ resolved
@@ -21,12 +21,8 @@
 from werkzeug.exceptions import NotFound, Conflict, BadRequest
 from oio.common.constants import BUCKET_PROP_REPLI_ENABLED
 from oio.common.timestamp import Timestamp
-<<<<<<< HEAD
-from oio.common.easy_value import int_value, true_value, float_value, \
+from oio.common.easy_value import int_value, boolean_value, float_value, \
     debinarize
-=======
-from oio.common.easy_value import int_value, boolean_value, float_value
->>>>>>> f93e875b
 from oio.common.redis_conn import RedisConnection, catch_service_errors
 
 
@@ -129,6 +125,7 @@
                               'bytes', 0, 'objects', 0,
                               'damaged_objects', 0, 'missing_chunks', 0,
                               'ctime', now);
+                   account_id = KEYS[1]
                  else
                    return redis.error_reply('no_account');
                  end;
@@ -488,14 +485,16 @@
         """
         Cast dict entries to the type they are supposed to be.
         """
-        for what in ('bytes', 'objects', 'damaged_objects', 'missing_chunks'):
+        for what in (b'bytes', b'objects', b'damaged_objects',
+                     b'missing_chunks'):
             try:
                 info[what] = int_value(info.get(what), 0)
             except (TypeError, ValueError):
                 pass
-        for what in (BUCKET_PROP_REPLI_ENABLED, ):
+        for what in (BUCKET_PROP_REPLI_ENABLED.encode('utf-8'), ):
             try:
-                info[what] = boolean_value(info.get(what))
+                decoded = info.get(what, b'').decode('utf-8')
+                info[what] = boolean_value(decoded)
             except (TypeError, ValueError):
                 pass
 
@@ -557,9 +556,6 @@
         return account_id
 
     @catch_service_errors
-<<<<<<< HEAD
-    def info_account(self, req_account_id):
-=======
     def update_bucket_metadata(self, bname, metadata, to_delete=None):
         """
         Update (or delete) bucket metadata.
@@ -582,8 +578,7 @@
         # return None
 
     @catch_service_errors
-    def info_account(self, account_id):
->>>>>>> f93e875b
+    def info_account(self, req_account_id):
         conn = self.conn_slave
         if not req_account_id:
             return None
@@ -600,21 +595,11 @@
         pipeline.hgetall('metadata:%s' % account_id)
         data = pipeline.execute()
         info = data[0]
-<<<<<<< HEAD
-        for field in (b'bytes', b'objects',
-                      b'damaged_objects', b'missing_chunks'):
-            info[field] = int_value(info.get(field), 0)
+        self.cast_fields(info)
         info[b'buckets'] = data[1]
         info[b'containers'] = data[2]
         info[b'metadata'] = data[3]
         return debinarize(info)
-=======
-        self.cast_fields(info)
-        info['buckets'] = data[1]
-        info['containers'] = data[2]
-        info['metadata'] = data[3]
-        return info
->>>>>>> f93e875b
 
     @catch_service_errors
     def list_accounts(self):
