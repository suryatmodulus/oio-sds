--- conflicted
+++ resolved
@@ -18,11 +18,7 @@
 from six.moves.urllib_parse import urlparse
 import redis
 import redis.sentinel
-<<<<<<< HEAD
-=======
-import six
-
->>>>>>> 2b857177
+
 from werkzeug.exceptions import NotFound, Conflict, BadRequest
 from oio.common.constants import BUCKET_PROP_REPLI_ENABLED
 from oio.common.timestamp import Timestamp
@@ -527,19 +523,15 @@
                                             BUCKET_LIST_PREFIX)
         self._container_list_prefix = conf.get('container_list_prefix',
                                                CONTAINER_LIST_PREFIX)
+        self._bucket_lock_prefix = conf.get('bucket_lock_prefix',
+                                            BUCKET_LOCK_KEY_PREFIX)
 
         update_container_patched = self.lua_update_container % {
             'bucket_list_prefix': self._bucket_list_prefix}
         self.script_update_container = self.register_script(
             update_container_patched)
-        refresh_bucket_patched = self.lua_refresh_bucket % {
-            'bucket_list_prefix': self._bucket_list_prefix}
         self.script_refresh_bucket = self.register_script(
-<<<<<<< HEAD
-            refresh_bucket_patched)
-=======
             self.lua_refresh_bucket_batch)
->>>>>>> 2b857177
         self.script_refresh_account = self.register_script(
             self.lua_refresh_account)
         self.script_flush_account = self.register_script(
@@ -549,18 +541,6 @@
         self.script_get_lock_bucket = self.register_script(
             self.lua_lock_bucket)
 
-<<<<<<< HEAD
-=======
-        self._account_prefix = conf.get('account_prefix', ACCOUNT_KEY_PREFIX)
-        self._bucket_prefix = conf.get('bucket_prefix', BUCKET_KEY_PREFIX)
-        self._bucket_list_prefix = conf.get('bucket_list_prefix',
-                                            BUCKET_LIST_PREFIX)
-        self._container_list_prefix = conf.get('container_list_prefix',
-                                               CONTAINER_LIST_PREFIX)
-        self._bucket_lock_prefix = conf.get('bucket_lock_prefix',
-                                            BUCKET_LOCK_KEY_PREFIX)
-
->>>>>>> 2b857177
     def akey(self, account):
         """Build the key of an account description"""
         return self._account_prefix + account
@@ -1022,7 +1002,7 @@
             ctime = Timestamp().normal
             self.script_get_lock_bucket(keys=[lkey], args=[ctime])
         except redis.exceptions.ResponseError as exc:
-            if six.text_type(exc).endswith("bucket_lock"):
+            if text_type(exc).endswith("bucket_lock"):
                 raise Conflict("Refresh on bucket already in progress")
             raise
 
@@ -1038,12 +1018,8 @@
                 if res[0]:
                     break
         except redis.exceptions.ResponseError as exc:
-<<<<<<< HEAD
+            self.conn.delete(lkey)
             if text_type(exc).endswith("no_account"):
-=======
-            self.conn.delete(lkey)
-            if six.text_type(exc).endswith("no_account"):
->>>>>>> 2b857177
                 raise NotFound("Account %s not found" % account_id)
             if text_type(exc).endswith("no_bucket"):
                 raise NotFound("Bucket %s not found" % bucket_name)
