--- conflicted
+++ resolved
@@ -14,15 +14,11 @@
 # along with this program.  If not, see <http://www.gnu.org/licenses/>.
 
 
-from oio.common.green import ratelimit, eventlet, ContextPool
+from oio.common.green import ratelimit, eventlet, threading, ContextPool
 
 import time
 
 from oio.common.easy_value import int_value
-<<<<<<< HEAD
-from oio.common.green import ratelimit, eventlet, threading, ContextPool
-=======
->>>>>>> 7e0b9e9f
 from oio.common.logger import get_logger
 
 
@@ -37,8 +33,6 @@
     """
 
     def __init__(self, conf, logger, volume, input_file=None, **kwargs):
-        eventlet.monkey_patch(os=False)
-
         self.conf = conf
         self.logger = logger or get_logger(conf)
         self.namespace = conf['namespace']
