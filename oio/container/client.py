--- conflicted
+++ resolved
@@ -234,55 +234,24 @@
         params = self._make_params(account, reference, cid=cid)
         resp, body = self._request('POST', '/dedup', params=params)
 
-<<<<<<< HEAD
     def container_purge(self, account=None, reference=None, cid=None,
                         **kwargs):
         params = self._make_params(account, reference, cid=cid)
         resp, body = self._request('POST', '/purge', params=params)
 
-    def container_raw_insert(self, account=None, reference=None, data=None,
+    def container_raw_insert(self, bean, account=None, reference=None,
                              cid=None, **kwargs):
         params = self._make_params(account, reference, cid=cid)
-        data = json.dumps(data)
+        data = json.dumps((bean,))
         resp, body = self._request(
             'POST', '/raw_insert', data=data, params=params)
 
-    def container_raw_update(self, account=None, reference=None, data=None,
+    def container_raw_update(self, old, new, account=None, reference=None,
                              cid=None, **kwargs):
         params = self._make_params(account, reference, cid=cid)
-        data = json.dumps(data)
+        data = json.dumps({"old": [old], "new": [new]})
         resp, body = self._request(
             'POST', '/raw_update', data=data, params=params)
-=======
-    def container_touch(self, acct=None, ref=None, cid=None, **kwargs):
-        uri = self._make_uri('container/touch')
-        params = self._make_params(acct, ref, cid=cid)
-        resp, body = self._request('POST', uri, params=params)
-
-    def container_dedup(self, acct=None, ref=None, cid=None, **kwargs):
-        uri = self._make_uri('container/dedup')
-        params = self._make_params(acct, ref, cid=cid)
-        resp, body = self._request('POST', uri, params=params)
-
-    def container_purge(self, acct=None, ref=None, cid=None, **kwargs):
-        uri = self._make_uri('container/purge')
-        params = self._make_params(acct, ref, cid=cid)
-        resp, body = self._request('POST', uri, params=params)
-
-    def container_raw_insert(self, bean, acct=None, ref=None, cid=None,
-                             **kwargs):
-        uri = self._make_uri('container/raw_insert')
-        params = self._make_params(acct, ref, cid=cid)
-        data = json.dumps((bean,))
-        resp, body = self._request('POST', uri, data=data, params=params)
-
-    def container_raw_update(self, old, new, acct=None, ref=None, cid=None,
-                             **kwargs):
-        uri = self._make_uri('container/raw_update')
-        params = self._make_params(acct=acct, ref=ref, cid=cid)
-        data = json.dumps({"old": [old], "new": [new]})
-        resp, body = self._request('POST', uri, data=data, params=params)
->>>>>>> 94af2ac8
 
     def container_raw_delete(self, account=None, reference=None, data=None,
                              cid=None, **kwargs):
