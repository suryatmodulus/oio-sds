--- conflicted
+++ resolved
@@ -268,15 +268,11 @@
                                     "Namespace default"),
             'status': OIO_DB_STATUS_NAME.get(sys.get('sys.status'), "Unknown"),
         }
-<<<<<<< HEAD
-        for k, v in iteritems(data['properties']):
-=======
         delete_exceeding = sys.get('sys.m2.policy.version.delete_exceeding',
                                    None)
         if delete_exceeding is not None:
             info['delete_exceeding_versions'] = delete_exceeding != '0'
-        for k, v in data['properties'].iteritems():
->>>>>>> 8e260185
+        for k, v in iteritems(data['properties']):
             info['meta.' + k] = v
         return list(zip(*sorted(info.items())))
 
