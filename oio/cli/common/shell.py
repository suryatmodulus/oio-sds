--- conflicted
+++ resolved
@@ -16,11 +16,6 @@
 """Command-line interface to the OpenIO APIs"""
 
 import sys
-<<<<<<< HEAD
-=======
-import os
-import importlib
->>>>>>> 63c40803
 import logging
 from cliff.app import App
 
@@ -83,11 +78,45 @@
         stevedore_log = logging.getLogger('stevedore')
         stevedore_log.setLevel(logging.ERROR)
 
+    def start_profiling(self):
+        import importlib
+        if self.options.profiler in ('cProfile', 'profile'):
+            prof_mod = importlib.import_module(self.options.profiler)
+            self.profiler = prof_mod.Profile()
+            self.profiler.enable()
+        elif self.options.profiler == 'GreenletProfiler':
+            prof_mod = importlib.import_module(self.options.profiler)
+            self.profiler = prof_mod
+            LOG.debug("Using %s, clock type: %s",
+                      self.profiler, self.profiler.get_clock_type())
+            self.profiler.start(builtins=True)
+        else:
+            raise ValueError('Unknown profiler: %s' % self.options.profiler)
+
+    def stop_profiling(self):
+        import os
+        fname = self.options.profile % {'pid': os.getpid()}
+        if self.options.profiler in ('cProfile', 'profile'):
+            self.profiler.disable()
+            self.profiler.dump_stats(fname)
+            LOG.info('Profiling data saved in %s', fname)
+        elif self.options.profiler == 'GreenletProfiler':
+            stats = self.profiler.get_func_stats()
+            stats.save(fname, type='callgrind')
+            LOG.info('Profiling data saved in %s', fname)
+        else:
+            LOG.error('Something bad happened with profiling data!')
+
     def build_option_parser(self, description, version):
         parser = super(CommonShell, self).build_option_parser(
             description, version)
         add_common_parser_options(parser)
         return parser
+
+    def initialize_app(self, argv):
+        super(CommonShell, self).initialize_app(argv)
+        if self.options.profile and self.options.profile_early:
+            self.start_profiling()
 
     def prepare_to_run_command(self, cmd):
         LOG.debug(
@@ -95,9 +124,13 @@
             getattr(cmd, 'cmd_name', '<none>'),
             cmd.__class__.__module__,
             cmd.__class__.__name__)
+        if self.options.profile and not self.options.profile_early:
+            self.start_profiling()
 
     def clean_up(self, cmd, result, err):
         LOG.debug('clean up %s: %s', cmd.__class__.__name__, err or '')
+        if self.profiler:
+            self.stop_profiling()
 
 
 class OpenIOShell(CommonShell):
@@ -127,53 +160,10 @@
             "--dump-perfdata",
             action='store_true',
             help="Force the API to dump performance data")
-        parser.add_argument(
-            "--profile",
-            help=("Profile code, save profiling data in the specified file. "
-                  "'%%(pid)s' in the name will be replaced by the PID."))
-        parser.add_argument(
-            "--profiler",
-            default='cProfile',
-            help=("Which profiler to use (default: cProfile, "
-                  "supported: GreenletProfiler, cProfile, profile)."))
-        parser.add_argument(
-            "--profile-early",
-            action='store_true',
-            help=("Start profiling early, before subcommand loading."))
-
         return parser
-
-    def start_profiling(self):
-        if self.options.profiler in ('cProfile', 'profile'):
-            prof_mod = importlib.import_module(self.options.profiler)
-            self.profiler = prof_mod.Profile()
-            self.profiler.enable()
-        elif self.options.profiler == 'GreenletProfiler':
-            prof_mod = importlib.import_module(self.options.profiler)
-            self.profiler = prof_mod
-            LOG.debug("Using %s, clock type: %s",
-                      self.profiler, self.profiler.get_clock_type())
-            self.profiler.start(builtins=True)
-        else:
-            raise ValueError('Unknown profiler: %s' % self.options.profiler)
-
-    def stop_profiling(self):
-        fname = self.options.profile % {'pid': os.getpid()}
-        if self.options.profiler in ('cProfile', 'profile'):
-            self.profiler.disable()
-            self.profiler.dump_stats(fname)
-            LOG.info('Profiling data saved in %s', fname)
-        elif self.options.profiler == 'GreenletProfiler':
-            stats = self.profiler.get_func_stats()
-            stats.save(fname, type='callgrind')
-            LOG.info('Profiling data saved in %s', fname)
-        else:
-            LOG.error('Something bad happened with profiling data!')
 
     def initialize_app(self, argv):
         super(OpenIOShell, self).initialize_app(argv)
-        if self.options.profile and self.options.profile_early:
-            self.start_profiling()
 
         try:
             api = argv[0]
@@ -210,24 +200,6 @@
             options['perfdata'] = dict()
         self.client_manager = ClientManager(options)
 
-<<<<<<< HEAD
-=======
-    def prepare_to_run_command(self, cmd):
-        LOG.debug(
-            'command: %s -> %s.%s',
-            getattr(cmd, 'cmd_name', '<none>'),
-            cmd.__class__.__module__,
-            cmd.__class__.__name__,
-        )
-        if self.options.profile and not self.options.profile_early:
-            self.start_profiling()
-
-    def clean_up(self, cmd, result, err):
-        LOG.debug('clean up %s: %s', cmd.__class__.__name__, err or '')
-        if self.profiler:
-            self.stop_profiling()
-
->>>>>>> 63c40803
 
 def main(argv=sys.argv[1:]):
     return OpenIOShell().run(argv)
