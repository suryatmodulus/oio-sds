--- conflicted
+++ resolved
@@ -173,7 +173,6 @@
 
 void sqlx_service_set_custom_options (struct grid_main_option_s *options);
 
-<<<<<<< HEAD
 GError* sqlx_reload_lb_service_types(struct oio_lb_world_s *lbw,
 		struct oio_lb_s *lb, GSList *list_srvtypes);
 
@@ -182,8 +181,6 @@
 GError * sqlx_service_resolve_peers(struct sqlx_service_s *ss,
 		const struct sqlx_name_s *n, gboolean nocache, gchar ***result);
 
-=======
->>>>>>> 8f70c4d3
 // FIXME: this is only used in meta1
 /** Reloads the optional (oio_lb_s*). Exposed to let the
  * server enable it in its post-config hook. This is destined to
