/*
OpenIO SDS rawx-apache2
Copyright (C) 2014 Worldine, original work as part of Redcurrant
Copyright (C) 2015 OpenIO, modified as part of OpenIO Software Defined Storage

This program is free software: you can redistribute it and/or modify
it under the terms of the GNU Affero General Public License as
published by the Free Software Foundation, either version 3 of the
License, or (at your option) any later version.

This program is distributed in the hope that it will be useful,
but WITHOUT ANY WARRANTY; without even the implied warranty of
MERCHANTABILITY or FITNESS FOR A PARTICULAR PURPOSE.  See the
GNU Affero General Public License for more details.

You should have received a copy of the GNU Affero General Public License
along with this program.  If not, see <http://www.gnu.org/licenses/>.
*/

#undef PACKAGE_BUGREPORT
#undef PACKAGE_NAME
#undef PACKAGE_STRING
#undef PACKAGE_TARNAME
#undef PACKAGE_VERSION

#include <httpd.h>
#include <http_log.h>
#include <http_config.h>
#include <http_protocol.h>      /* for ap_set_* (in dav_rawx_set_headers) */
#include <http_request.h>       /* for ap_update_mtime() */
#include <mod_dav.h>

#include <ctype.h>

#include <metautils/lib/metautils.h>
#include <rawx-lib/src/rawx.h>

#include "rawx_repo_core.h"
#include "rawx_internals.h"
#include "rawx_event.h"

#define DEFAULT_BLOCK_SIZE "5242880"
#define DEFAULT_COMPRESSION_ALGO "ZLIB"

/******************** INTERNALS METHODS **************************/

static apr_status_t
apr_storage_policy_clean(void *p)
{
	struct storage_policy_s *sp = (struct storage_policy_s *) p;
	storage_policy_clean(sp);
	return APR_SUCCESS;
}

static void
__set_header(request_rec *r, const char *n, const char *v)
{
	if (!v) return;
	apr_table_setn(r->headers_out, apr_pstrcat(r->pool,
				RAWX_HEADER_PREFIX, n, NULL), apr_pstrdup(r->pool, v));
}

static dav_error *
_set_chunk_extended_attributes(dav_stream *stream)
{
	GError *ge = NULL;
	dav_error *e = NULL;

	/* Save the new Chunk's hash in the XATTR, in upppercase! */
	gchar *hex = g_ascii_strup (g_checksum_get_string(stream->md5), -1);
	stream->r->info->chunk.hash = apr_pstrdup(stream->p, hex);
	g_free (hex);

	stream->r->info->chunk.size = apr_psprintf(stream->r->pool, "%d", (int)stream->total_size);

	if(stream->compressed_size) {
		char size[32];
		apr_snprintf(size, 32, "%d", stream->compressed_size);
		if(!set_rawx_full_info_in_attr(stream->pathname, fileno(stream->f), &ge,
					&(stream->r->info->content), &(stream->r->info->chunk),
					stream->metadata_compress, size)) {
			e = server_create_and_stat_error(resource_get_server_config(stream->r), stream->p,
					HTTP_FORBIDDEN, 0, apr_pstrdup(stream->p, gerror_get_message(ge)));
		}
	} else { 
		if(!set_rawx_full_info_in_attr(stream->pathname, fileno(stream->f), &ge, &(stream->r->info->content),
					&(stream->r->info->chunk), NULL, NULL)) {
			e = server_create_and_stat_error(resource_get_server_config(stream->r), stream->p,
					HTTP_FORBIDDEN, 0, apr_pstrdup(stream->p, gerror_get_message(ge)));
		}
	}

	if(ge)
		g_clear_error(&ge);

	return e;
}

static dav_error *
_finalize_chunk_creation(dav_stream *stream)
{
	dav_error *e = NULL;
	int status = 0;

	/* ensure to flush the FILE * buffer in system fd */
	if(fflush(stream->f)) {
		DAV_ERROR_REQ(stream->r->info->request, 0, "fflush error : %s", strerror(errno));
		e = server_create_and_stat_error(resource_get_server_config(stream->r), stream->p,
				HTTP_INTERNAL_SERVER_ERROR, 0,
				apr_pstrcat(stream->p, "fflush error : ", strerror(errno), NULL));
	}

	if (stream->fsync_on_close & FSYNC_ON_CHUNK) {
		if (-1 == fsync(fileno(stream->f))) {
			DAV_ERROR_REQ(stream->r->info->request, 0, "fsync error : %s", strerror(errno));
			e = server_create_and_stat_error(resource_get_server_config(stream->r), stream->p,
					HTTP_INTERNAL_SERVER_ERROR, 0,
					apr_pstrcat(stream->p, "fsync error : ", strerror(errno), NULL));
		}
	}

	fclose(stream->f);

	/* Finish: move pending file to final file */
	status = rename(stream->pathname, stream->final_pathname);
	if( 0 != status ) {
		e = server_create_and_stat_error(resource_get_server_config(stream->r), stream->p,
				MAP_IO2HTTP(status), 0,
				apr_pstrcat(stream->p, "rename(",stream->pathname, ", ",stream->final_pathname, ") failure : ", strerror(errno), NULL));
	} else if (stream->fsync_on_close & FSYNC_ON_CHUNK_DIR) {
		/* Open directory and call fsync to ensure the rename has been done */
		int dir = open(stream->r->info->dirname, 0);
		if (dir != -1) {
			status = fsync(dir);
			if (status != 0) {
				DAV_ERROR_REQ(stream->r->info->request, 0,
						"fsync error : %s", strerror(errno));
			}
			close(dir);
		} else {
			DAV_ERROR_REQ(stream->r->info->request, 0,
					"could not open directory to fsync: %s", strerror(errno));
		}
	}

	return e;
}

static dav_error *
_write_data_crumble_UNCOMP(dav_stream *stream)
{
	if ( 1 != fwrite(stream->buffer, stream->bufsize, 1, stream->f)) {
		/* ### use something besides 500? */
		return server_create_and_stat_error(resource_get_server_config(stream->r), stream->p,
				HTTP_INTERNAL_SERVER_ERROR, 0,
				"An error occurred while writing to a "
				"resource.");
	}

	return NULL;
}

static dav_error *
_write_data_crumble_COMP(dav_stream *stream, gulong *checksum)
{
	GByteArray *gba = g_byte_array_new();
	dav_error *e = NULL;
	int rc = -1;

	rc = stream->comp_ctx.data_compressor(stream->buffer, stream->bufsize, gba, checksum);
	if (0 == rc) {
		if (1 != fwrite(gba->data, gba->len, 1, stream->f)) {
			/* ### use something besides 500? */
			e = server_create_and_stat_error(resource_get_server_config(stream->r), stream->p,
					HTTP_INTERNAL_SERVER_ERROR, 0,
					"An error occurred while writing to a "
					"resource.");
		} else {
			stream->compressed_size+=gba->len;
		}
	} else {
		/* ### use something besides 500? */
		e = server_create_and_stat_error(resource_get_server_config(stream->r), stream->p,
				HTTP_INTERNAL_SERVER_ERROR, 0,
				"An error occurred while compressing data.");
	}		

	g_byte_array_free(gba, TRUE);	

	return e;
}

/******************** RESOURCE UTILY FUNCTIONS *******************/

dav_error *
resource_init_decompression(dav_resource *resource, dav_rawx_server_conf *conf)
{
	char *c = NULL;
	dav_error *r = NULL;
	GError *e = NULL;
	GHashTable *comp_opt = NULL;

	comp_opt = g_hash_table_new_full( g_str_hash, g_str_equal, g_free, g_free);
	if(!get_compression_info_in_attr(resource_get_pathname(resource), &e, &comp_opt)){
		if(comp_opt)
			g_hash_table_destroy(comp_opt);
		if(e)	
			g_clear_error(&e);
		return server_create_and_stat_error(conf, resource->pool, HTTP_CONFLICT, 0, "Failed to get chunk compression in attr");
	}
	c = g_hash_table_lookup(comp_opt, NS_COMPRESSION_OPTION);
	if (c && 0 == g_ascii_strcasecmp(c, NS_COMPRESSION_ON)) {
		resource->info->compression = TRUE; 
	} else {
		resource->info->compression = FALSE;
	}

	if(resource->info->compression){
		// init compression method according to algo choice
		char *algo = g_hash_table_lookup(comp_opt, NS_COMPRESS_ALGO_OPTION);
		memset(resource->info->compress_algo, 0, sizeof(resource->info->compress_algo));
		memcpy(resource->info->compress_algo, algo, MIN(strlen(algo), sizeof(resource->info->compress_algo)));
		init_compression_ctx(&(resource->info->comp_ctx), algo); 
		if (0 != resource->info->comp_ctx.chunk_initiator(&(resource->info->cp_chunk),
					(char*)resource->info->fullpath)) {
			r = server_create_and_stat_error(resource_get_server_config(resource), resource->pool,
					HTTP_INTERNAL_SERVER_ERROR, 0, "Failed to init chunk bucket");
		}
	}
	if(comp_opt)
		g_hash_table_destroy(comp_opt);

	if(NULL != e)
		g_clear_error(&e);

	return r;
}

/******************** REQUEST UTILITY FUNCTIONS ******************/

void
resource_stat_chunk(dav_resource *resource, int xattr_too)
{
	apr_pool_t *pool;
	dav_resource_private *ctx;
	apr_status_t status;

	ctx = resource->info;
	pool = resource->pool;

	if (resource->type != DAV_RESOURCE_TYPE_REGULAR || resource->collection) {
		DAV_ERROR_RES(resource, 0, "Cannot stat a anything else a chunk");
		return;
	}
	
	char * tmp_path = apr_pstrcat(resource->pool, resource_get_pathname(resource), ".pending", NULL);

	status = apr_stat(&(resource->info->finfo), tmp_path, APR_FINFO_NORM, resource->pool);

	if(status != APR_SUCCESS)
		status = apr_stat(&(resource->info->finfo), resource_get_pathname(resource), APR_FINFO_NORM, resource->pool);

	resource->collection = 0;
	resource->exists = (status == APR_SUCCESS);
	
	if (!resource->exists)
		DAV_DEBUG_RES(resource, 0, "Resource does not exist [%s]", resource_get_pathname(resource));
	else  {
		gboolean rc;
		GError *err = NULL;

		DAV_DEBUG_RES(resource, 0, "Resource exists [%s]", resource_get_pathname(resource));

		memset(&(ctx->content), 0, sizeof(ctx->content));
		memset(&(ctx->chunk), 0, sizeof(ctx->chunk));
		if (xattr_too) {
			rc = get_rawx_info_in_attr(resource_get_pathname(resource), &err,
					&(ctx->content), &(ctx->chunk));
			if (!rc) {
				DAV_DEBUG_RES(resource, 0, "Chunk xattr loading error [%s] : %s",
						resource_get_pathname(resource),
						apr_pstrdup(resource->pool, gerror_get_message(err)));
			}
			else {
				REPLACE_FIELD(pool, content, container_id);
				REPLACE_FIELD(pool, content, content_id);
				REPLACE_FIELD(pool, content, path);
				REPLACE_FIELD(pool, content, version);
				REPLACE_FIELD(pool, content, size);
				REPLACE_FIELD(pool, content, chunk_nb);
				REPLACE_FIELD(pool, content, storage_policy);

				REPLACE_FIELD(pool, content, rawx_list);
				REPLACE_FIELD(pool, content, spare_rawx_list);

				REPLACE_FIELD(pool, chunk, id);
				REPLACE_FIELD(pool, chunk, size);
				REPLACE_FIELD(pool, chunk, position);
				REPLACE_FIELD(pool, chunk, hash);
				REPLACE_FIELD(pool, chunk, metadata);
			}
			if (err)
				g_clear_error(&err);
		}
	}
}

static int
__load_one_header(request_rec *request, const char *name, char **dst)
{
	const char *value = apr_table_get(request->headers_in, name);
	if (!value)
		return 0;
	*dst = apr_pstrdup(request->pool, value);
	return 1;
}

static int
__load_one_header_lc(request_rec *request, const char *name, char **dst)
{
	size_t len = strlen(name);
	char *lc = alloca(len+1);
	memcpy(lc, name, len+1);
	for (char *p=lc+1; *p ;++p) *p = tolower(*p);

	const char *value = apr_table_get(request->headers_in, lc);
	if (!value)
		return 0;
	*dst = apr_pstrdup(request->pool, value);
	return 1;
}

#define LOAD_HEADER2(Where,Name) do { \
	if (!resource->info->Where) { \
		if (!__load_one_header(request, Name, &(resource->info->Where))) \
			__load_one_header_lc(request, Name, &(resource->info->Where)); \
	} \
} while (0)

static void
_up (gchar *s)
{
	if (s) {
		do { *s = g_ascii_toupper(*s); } while (*(s++));
	}
}

const char *
request_load_chunk_info(request_rec *request, dav_resource *resource)
{
	LOAD_HEADER2(content.container_id,   RAWX_HEADER_PREFIX "container-id");

	LOAD_HEADER2(content.content_id,     RAWX_HEADER_PREFIX "content-id");
	LOAD_HEADER2(content.path,           RAWX_HEADER_PREFIX "content-path");
	LOAD_HEADER2(content.version,        RAWX_HEADER_PREFIX "content-version");
	LOAD_HEADER2(content.size,           RAWX_HEADER_PREFIX "content-size");
	LOAD_HEADER2(content.chunk_nb,       RAWX_HEADER_PREFIX "content-chunksnb");
	LOAD_HEADER2(content.storage_policy, RAWX_HEADER_PREFIX "content-stgpol");

	LOAD_HEADER2(chunk.id,           RAWX_HEADER_PREFIX "chunk-id");
	LOAD_HEADER2(chunk.size,         RAWX_HEADER_PREFIX "chunk-size");
	LOAD_HEADER2(chunk.position,     RAWX_HEADER_PREFIX "chunk-pos");
	LOAD_HEADER2(chunk.hash,         RAWX_HEADER_PREFIX "chunk-hash");

	if (!resource->info->content.container_id) return "container-id";
	if (!resource->info->content.content_id) return "content-id";
	if (!resource->info->content.path) return "content-path";
	if (!resource->info->chunk.position) return "chunk-pos";
	
	_up (resource->info->content.container_id);
	_up (resource->info->content.content_id);
	_up (resource->info->chunk.hash);
	_up (resource->info->chunk.id);

	if (!oio_str_ishexa(resource->info->content.container_id, 64))
		return "container-id";
	if (!oio_str_ishexa1(resource->info->content.content_id))
		return "content-id";

	if (resource->info->chunk.id &&
		!oio_str_ishexa1(resource->info->chunk.id))
		return "chunk-id";
	if (resource->info->chunk.hash && resource->info->chunk.hash[0] &&
		!oio_str_ishexa1(resource->info->chunk.hash))
		return "chunk-hash";
	
	return NULL;
}

void
request_parse_query(request_rec *r, dav_resource *resource)
{
	/* Sanity check */
	if(!r->parsed_uri.query)
		return;
	
	char *query = NULL;
	query = apr_pstrdup(r->pool, r->parsed_uri.query);

	/* Expected cp=true&algo=XXXX&bs=XXXX */
	char *k = NULL;
	char *v = NULL;
	char *last = NULL;
	
	k = apr_strtok(query, "=&", &last);
	v = apr_strtok(NULL, "=&",&last);

	if(!k || !v)
		goto end;
		
	if(0 == apr_strnatcasecmp(k, "comp"))
		resource->info->forced_cp = apr_pstrdup(r->pool, v);
	if(0 == apr_strnatcasecmp(k, "algo"))
		resource->info->forced_cp_algo = apr_pstrdup(r->pool, v);
	if(0 == apr_strnatcasecmp(k, "bs"))
		resource->info->forced_cp_bs = apr_pstrdup(r->pool, v);

	while(1) {
		k = apr_strtok(NULL, "=&", &last);
		v = apr_strtok(NULL, "=&", &last);
		if(!k || !v)
			break;
		if(0 == apr_strnatcasecmp(k, "comp"))
			resource->info->forced_cp = apr_pstrdup(r->pool, v);
		if(0 == apr_strnatcasecmp(k, "algo"))
			resource->info->forced_cp_algo = apr_pstrdup(r->pool, v);
		if(0 == apr_strnatcasecmp(k, "bs"))
			resource->info->forced_cp_bs = apr_pstrdup(r->pool, v);
		
	}

end:
	if(!resource->info->forced_cp)
		resource->info->forced_cp = apr_pstrdup(r->pool, "false");
}

void
request_fill_headers(request_rec *r, struct content_textinfo_s *c0,
		struct chunk_textinfo_s *c1)
{
	__set_header(r, "container-id",  c0->container_id);

<<<<<<< HEAD
	__set_header(r, "content-id",         	c0->content_id);
=======
	__set_header(r, "content-id",           c0->content_id);
>>>>>>> 1d400e69
	__set_header(r, "content-path",         c0->path);
	__set_header(r, "content-size",         c0->size);
	__set_header(r, "content-version",      c0->version);
	__set_header(r, "content-chunksnb",     c0->chunk_nb);
<<<<<<< HEAD
	__set_header(r, "content-version",     	c0->version);
=======
	__set_header(r, "content-stgpol",       c0->storage_policy);
>>>>>>> 1d400e69

	__set_header(r, "chunk-id",          c1->id);
	__set_header(r, "chunk-size",        c1->size);
	__set_header(r, "chunk-hash",        c1->hash);
	__set_header(r, "chunk-pos",         c1->position);
}

/*************************************************************************/

dav_error *
rawx_repo_check_request(request_rec *req, const char *root_dir, const char * label,
			int use_checked_in, dav_resource_private *ctx, dav_resource **result_resource)
{
	/* Ensure the chunkid in the URL has the approriated format and
	 * increment the request counters */
	int i;
	const char *src;
	dav_rawx_server_conf *conf = request_get_server_config(req);

	if (g_str_has_prefix(req->uri, "/rawx/chunk/set")) {
		ctx->update_only = TRUE;
	} else {
		ctx->update_only = FALSE;
	}

	src = strrchr(req->uri, '/');
	src = src ? src + 1 : req->uri;

	if (0 == apr_strnatcasecmp(src, "info")) {
		return dav_rawx_info_get_resource(req, root_dir, label, use_checked_in, result_resource);
	}

	if (0 == apr_strnatcasecmp(src, "stat")) {
		return dav_rawx_stat_get_resource(req, root_dir, label, use_checked_in, result_resource);
	}

	if (0 == apr_strnatcasecmp(src, "update")) {
		return dav_rawx_chunk_update_get_resource(req, root_dir, label, use_checked_in, result_resource);
	}

	if (g_str_has_prefix(src, "rawx/")) {
		server_inc_request_stat(conf, RAWX_STATNAME_REQ_RAW, request_get_duration(req));
		return server_create_and_stat_error(conf, req->pool,
				HTTP_BAD_REQUEST, 0, "Raw request not yet implemented");
	}

	for (i=0; *src ; src++, i++) {
		gchar c = g_ascii_toupper(*src);
		if (!g_ascii_isdigit(c) && (c < 'A' || c > 'F') && i < 64) {
			/* Only compare first 64 characters */
			return server_create_and_stat_error(conf, req->pool,
					HTTP_BAD_REQUEST, 0, "Invalid CHUNK id character");
		} else if (i < 64) {
			ctx->hex_chunkid[i] = c; // Upper case
		} else if (i >= 64 && i < (int)(63 + sizeof(ctx->file_extension))) {
			/* Consider extra characters are file extension */
			ctx->file_extension[i-64] = *src; // Original case
		}
	}
	if (i != 64 && req->method_number != M_MOVE) {
		return server_create_and_stat_error(conf, req->pool,
				HTTP_BAD_REQUEST, 0, apr_psprintf(req->pool, "Invalid CHUNK id length: %d", i));
	} else if (ctx->file_extension[0] != 0 &&
			apr_strnatcasecmp(ctx->file_extension, ".corrupted")) {
		return server_create_and_stat_error(conf, req->pool, HTTP_BAD_REQUEST,
				0, apr_psprintf(req->pool, "Invalid extension: %s",
				ctx->file_extension));
	}

	return NULL;
}

dav_error *
rawx_repo_configure_hash_dir(request_rec *req, dav_resource_private *ctx)
{
	int i_width, i_depth, i_src, i_dst;
	int dst_maxlen;
	const char *src;
	char *dst;
	dav_rawx_server_conf *conf;

	conf = request_get_server_config(req);

	src = &(ctx->hex_chunkid[0]);
	i_src = 0;

	dst = &(ctx->dirname[0]);
	dst_maxlen = sizeof(ctx->dirname);
	g_strlcpy(dst, conf->docroot, dst_maxlen-1);
	i_dst = strlen(dst);
	if (dst[i_dst-1] != '/')
		dst[i_dst++] = '/';

	/* check there remains enough space in the buffer */
	register int remaining, needed;
	remaining = dst_maxlen - i_dst;
	needed = 1 + (sizeof(ctx->hex_chunkid) + (conf->hash_width + 1) * conf->hash_depth);
	if (remaining < needed)
		return server_create_and_stat_error(request_get_server_config(req), req->pool,
				HTTP_INTERNAL_SERVER_ERROR, 0, "DocRoot too long or buffer too small");

	for (i_depth=0; i_depth < conf->hash_depth ;i_depth++) {
		for (i_width=0; i_width < conf->hash_width ;i_width++)
			dst[i_dst++] = src[i_src++];
		dst[i_dst++] = '/';
	}

	return NULL;
}

dav_error *
rawx_repo_write_last_data_crumble(dav_stream *stream)
{
	dav_error *e = NULL;
	gulong checksum = 0;
	checksum = stream->compress_checksum;

	/* If buffer contain data, compress it if needed and write it to distant file */
	if( 0 < stream->bufsize ) {	
		if(!stream->compression) {
			e = _write_data_crumble_UNCOMP(stream);
		} else {
			e = _write_data_crumble_COMP(stream, &checksum);
		}
	}
	/* write eof & checksum */
	if( !e && stream->compression ) {
		if( 0 != stream->comp_ctx.eof_writer(stream->f, checksum, &(stream->compressed_size))) {
			/* ### use something besides 500? */
			e = server_create_and_stat_error(resource_get_server_config(stream->r), stream->p,
					HTTP_INTERNAL_SERVER_ERROR, 0,
					"An error occurred while writing end of file ");
		}
	}
	return e;
}

dav_error *
rawx_repo_rollback_upload(dav_stream *stream)
{
	fclose(stream->f);
	if (remove(stream->pathname) != 0) {
		/* ### use a better description? */
		return server_create_and_stat_error(resource_get_server_config(stream->r), stream->p,
				HTTP_INTERNAL_SERVER_ERROR, 0,
				"There was a problem removing (rolling "
				"back) the resource "
				"when it was being closed.");
	}

	if (remove(stream->final_pathname) != 0) {
		/* ### use a better description? */
		return server_create_and_stat_error(resource_get_server_config(stream->r), stream->p,
				HTTP_INTERNAL_SERVER_ERROR, 0,
				"There was a problem removing (rolling "
				"back) the resource "
				"when it was being closed.");
	}

	return NULL;
}

dav_error *
rawx_repo_commit_upload(dav_stream *stream)
{
	dav_error *e = NULL;

	e = _set_chunk_extended_attributes(stream);
	if( NULL != e) {
		DAV_DEBUG_REQ(stream->r->info->request, 0, "Failed to set chunk extended attributes : %s", e->desc);
		return e;
	}

	e = _finalize_chunk_creation(stream);

	if( NULL != e ) {
		DAV_DEBUG_REQ(stream->r->info->request, 0, "Failed to finalize chunk file creation : %s", e->desc);
		return e;
	}

	request_fill_headers(stream->r->info->request,
			&(stream->r->info->content), &(stream->r->info->chunk));

	send_chunk_event("rawx.chunk.new", stream->r);

	return NULL;
}

dav_error *
rawx_repo_ensure_directory(const dav_resource *resource)
{
	dav_resource_private *ctx = resource->info;
	apr_status_t status;
	/* perform a mkdir of the directory */
	status = apr_dir_make_recursive(ctx->dirname,
		APR_FPROT_UREAD|APR_FPROT_UWRITE|APR_FPROT_UEXECUTE
		|APR_FPROT_GREAD|APR_FPROT_GEXECUTE
		|APR_FPROT_WREAD|APR_FPROT_WEXECUTE,
		resource->info->pool);
	if (status != APR_SUCCESS) {
		return server_create_and_stat_error(resource_get_server_config(resource), resource->info->pool,
			MAP_IO2HTTP(status), 0,
				apr_pstrcat(resource->info->pool, "mkdir(", ctx->dirname, ") failure : ", strerror(errno), NULL));
	}
	
	DAV_DEBUG_REQ(resource->info->request, status, "mkdir(%s) success", ctx->dirname);
	return NULL;
}

dav_error *
rawx_repo_stream_create(const dav_resource *resource, dav_stream **result)
{
	/* build the stream */
	apr_pool_t *p = resource->info->pool;
	dav_resource_private *ctx = resource->info;
	dav_rawx_server_conf *conf = resource_get_server_config(resource);
	apr_status_t rv = 0;
	char * metadata_compress = NULL;
	struct storage_policy_s *sp = NULL;
	const struct data_treatments_s *dt = NULL;

	dav_stream *ds = NULL;

	ds = apr_pcalloc(p, sizeof(*ds));

	ds->fsync_on_close = conf->fsync_on_close;
	ds->p = p;
	ds->r = resource;
	ds->final_pathname = apr_pstrcat(p, ctx->dirname, "/", ctx->hex_chunkid, NULL);
	ds->pathname = apr_pstrcat(p, ctx->dirname, "/", ctx->hex_chunkid, ".pending", NULL);

	/* Create busy chunk file */
	ds->f = fopen(ds->pathname, "w");

	if (!ds->f) {
		DAV_DEBUG_REQ(resource->info->request, 0, "open(%s) failed : %s", ds->pathname, strerror(errno));
		return server_create_and_stat_error(resource_get_server_config(resource), p,
			MAP_IO2HTTP(rv), 0, "An error occurred while opening a resource.");
	}
	else if (conf->FILE_buffer_size > 0) {
		int s = 131072;
		char *buf;
		if (conf->FILE_buffer_size < 131072 && conf->FILE_buffer_size > 8192)
			s = conf->FILE_buffer_size;
		buf = apr_pcalloc(p, s);
		if (0 != setvbuf(ds->f, buf, _IOFBF, (ssize_t)s)) {
			DAV_DEBUG_REQ(resource->info->request, 0,
					"setvbuf failed : (errno=%d) %s",
					errno, strerror(errno));
		}
	}

	/* TODO: try to create a storage_policy struct from request header */
	/* if not possible, get it from rawx_conf (default namespace conf) */
	DAV_DEBUG_REQ(resource->info->request, 0 , "stg_pol init from local sp");
	if (NULL != (sp = storage_policy_dup(conf->rawx_conf->sp)))
		apr_pool_cleanup_register(p, sp, apr_storage_policy_clean,
				apr_pool_cleanup_null);

	dt = storage_policy_get_data_treatments(sp);

	gint match = -1;

	if(ctx->forced_cp)
		match = g_ascii_strncasecmp(ctx->forced_cp, "true", 4);

	if((!dt || COMPRESSION != data_treatments_get_type(dt)) && (match != 0)){
		DAV_DEBUG_REQ(resource->info->request, 0 , "Compression Mode OFF");
		ds->blocksize = g_ascii_strtoll(DEFAULT_BLOCK_SIZE, NULL, 10); /* conf->rawx_conf->blocksize; */
		ds->buffer = apr_pcalloc(p, ds->blocksize);
		ds->bufsize = 0;	
	} else {	
		DAV_DEBUG_REQ(resource->info->request, 0 , "Compression Mode ON");
		ds->compression = TRUE;
		if(NULL != dt && COMPRESSION == data_treatments_get_type(dt)) {
			/* compression configured "normally" */
			const char *bs = NULL;
			const char *algo = NULL;
			bs = data_treatments_get_param(dt, DT_KEY_BLOCKSIZE);
			if(!bs)
				bs = DEFAULT_BLOCK_SIZE;
			algo = data_treatments_get_param(dt, DT_KEY_ALGO);
			if(!algo)
				algo = DEFAULT_COMPRESSION_ALGO;
			ds->blocksize = g_ascii_strtoll(bs, NULL, 10);

			metadata_compress = apr_pstrcat(p, NS_COMPRESSION_OPTION, "=", NS_COMPRESSION_ON, ";", 
					NS_COMPRESS_ALGO_OPTION,"=", algo, ";", 
					NS_COMPRESS_BLOCKSIZE_OPTION, "=", bs, NULL);  

			init_compression_ctx(&(ds->comp_ctx), algo); 
		} else {
			/* compression forced by request header */
			if(!ctx->forced_cp_algo || !ctx->forced_cp_bs){
				return server_create_and_stat_error(resource_get_server_config(resource), p,
						HTTP_BAD_REQUEST, 0,
						apr_pstrcat(p, "Failed to get compression info from incoming request", NULL));
			}	
			ds->blocksize = strtol(ctx->forced_cp_bs, NULL, 10);

			metadata_compress = apr_pstrcat(p, NS_COMPRESSION_OPTION, "=", NS_COMPRESSION_ON, ";", 
					NS_COMPRESS_ALGO_OPTION,"=", ctx->forced_cp_algo, ";", 
					NS_COMPRESS_BLOCKSIZE_OPTION, "=", ctx->forced_cp_bs, NULL);	

			init_compression_ctx(&(ds->comp_ctx), ctx->forced_cp_algo); 
		}

		ds->buffer = apr_pcalloc(p, ds->blocksize);
		ds->bufsize = 0;	
	
		gulong checksum = 0;

		if(!(ds->comp_ctx.checksum_initiator)(&checksum)){
			WARN("Failed to init compression checksum");
		}

		ds->metadata_compress = apr_pstrndup(p, metadata_compress, strlen(metadata_compress));

		/* writting compression header in busy file */
		guint32 bsize32 = ds->blocksize;
		if(0 != ds->comp_ctx.header_writer(ds->f, bsize32, &checksum, &(ds->compressed_size))){
			return server_create_and_stat_error(resource_get_server_config(resource), p,
				HTTP_INTERNAL_SERVER_ERROR, 0,
				apr_pstrcat(p, "Failed to write compression headers", NULL));
		}
		ds->compress_checksum = checksum;
	}

	ds->md5 = g_checksum_new (G_CHECKSUM_MD5);

	*result = ds;

	return NULL;
}<|MERGE_RESOLUTION|>--- conflicted
+++ resolved
@@ -440,20 +440,12 @@
 {
 	__set_header(r, "container-id",  c0->container_id);
 
-<<<<<<< HEAD
-	__set_header(r, "content-id",         	c0->content_id);
-=======
 	__set_header(r, "content-id",           c0->content_id);
->>>>>>> 1d400e69
 	__set_header(r, "content-path",         c0->path);
 	__set_header(r, "content-size",         c0->size);
 	__set_header(r, "content-version",      c0->version);
 	__set_header(r, "content-chunksnb",     c0->chunk_nb);
-<<<<<<< HEAD
-	__set_header(r, "content-version",     	c0->version);
-=======
 	__set_header(r, "content-stgpol",       c0->storage_policy);
->>>>>>> 1d400e69
 
 	__set_header(r, "chunk-id",          c1->id);
 	__set_header(r, "chunk-size",        c1->size);
