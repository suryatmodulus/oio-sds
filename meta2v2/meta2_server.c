/*
OpenIO SDS meta2v2
Copyright (C) 2014 Worldine, original work as part of Redcurrant
Copyright (C) 2015-2016 OpenIO, as part of OpenIO Software Defined Storage

This program is free software: you can redistribute it and/or modify
it under the terms of the GNU Affero General Public License as
published by the Free Software Foundation, either version 3 of the
License, or (at your option) any later version.

This program is distributed in the hope that it will be useful,
but WITHOUT ANY WARRANTY; without even the implied warranty of
MERCHANTABILITY or FITNESS FOR A PARTICULAR PURPOSE.  See the
GNU Affero General Public License for more details.

You should have received a copy of the GNU Affero General Public License
along with this program.  If not, see <http://www.gnu.org/licenses/>.
*/

#include <stdlib.h>
#include <stddef.h>
#include <errno.h>
#include <string.h>

#include <metautils/lib/metautils.h>
#include <cluster/lib/gridcluster.h>
#include <server/network_server.h>
#include <server/transport_gridd.h>
#include <resolver/hc_resolver.h>
#include <sqliterepo/sqliterepo.h>
#include <sqliterepo/replication_dispatcher.h>
#include <sqliterepo/upgrade.h>
#include <meta2v2/meta2_gridd_dispatcher.h>
#include <meta2v2/meta2_backend.h>
#include <meta2v2/meta2_backend_internals.h>
#include <meta2v2/meta2_events.h>
#include <sqlx/sqlx_service.h>

static struct meta2_backend_s *m2 = NULL;

static void
_task_reconfigure_m2(gpointer p)
{
	if (!PSRV(p)->nsinfo)
		return;
	meta2_backend_configure_nsinfo(m2, PSRV(p)->nsinfo);
}

<<<<<<< HEAD
static void
_task_reload_m2_lb(gpointer p)
{
	ADAPTIVE_PERIOD_DECLARE();
	if (!PSRV(p)->nsinfo)
		return;

	if (ADAPTIVE_PERIOD_SKIP())
		return;

	oio_lb_world__reload_pools(PSRV(p)->lb_world, PSRV(p)->lb,
			PSRV(p)->nsinfo);

	/* In meta2, we are only interrested in rawx services */
	GSList *svctypes = g_slist_prepend(NULL, NAME_SRVTYPE_RAWX);
	GError *err = sqlx_reload_lb_service_types(PSRV(p)->lb_world, PSRV(p)->lb,
			svctypes);
	if (err) {
		GRID_WARN("Failed to reload "NAME_SRVTYPE_RAWX" services: %s",
				err->message);
		g_clear_error(&err);
	} else {
		ADAPTIVE_PERIOD_ONSUCCESS(10);
	}
	g_slist_free(svctypes);

	oio_lb_world__reload_storage_policies(PSRV(p)->lb_world,
			PSRV(p)->lb, PSRV(p)->nsinfo);
	oio_lb_world__debug(PSRV(p)->lb_world);
=======
static gchar **
filter_services(struct sqlx_service_s *ss,
		gchar **s, gint64 seq, const gchar *type)
{
	gboolean matched = FALSE;
	GPtrArray *tmp = g_ptr_array_new();
	(void) seq;
	for (; *s ;s++) {
		struct meta1_service_url_s *u = meta1_unpack_url(*s);
		if (0 == strcmp(type, u->srvtype)) {
			if (!g_ascii_strcasecmp(u->host, ss->url->str))
				matched = TRUE;
			else
				g_ptr_array_add(tmp, g_strdup(u->host));
		}
		meta1_service_url_clean(u);
	}

	gchar **out = (gchar**)metautils_gpa_to_array (tmp, TRUE);
	if (matched)
		return out;
	g_strfreev (out);
	return NULL;
}

static gchar **
filter_services_and_clean(struct sqlx_service_s *ss,
		gchar **src, gint64 seq, const gchar *type)
{
	if (!src)
		return NULL;
	gchar **result = filter_services(ss, src, seq, type);
	g_strfreev(src);
	return result;
}

static GError *
_get_peers(struct sqlx_service_s *ss, const struct sqlx_name_s *n,
		gboolean nocache, gchar ***result)
{
	EXTRA_ASSERT(ss != NULL);
	EXTRA_ASSERT(result != NULL);

	gint retries = 1;
	gchar **peers = NULL;
	GError *err = NULL;

	gint64 seq = 1;
	struct oio_url_s *u = oio_url_empty ();
	oio_url_set(u, OIOURL_NS, ss->ns_name);
	if (!sqlx_name_extract (n, u, NAME_SRVTYPE_META2, &seq)) {
		oio_url_pclean (&u);
		return BADREQ("Invalid type name: '%s'", n->type);
	}

retry:
	if (nocache) {
		hc_decache_reference_service(ss->resolver, u, n->type);
		if (!result) {
			oio_url_pclean (&u);
			return NULL;
		}
	}

	peers = NULL;
	err = hc_resolve_reference_service(ss->resolver, u, n->type, &peers);

	if (NULL != err) {
		g_prefix_error(&err, "Peer resolution error: ");
		oio_url_clean(u);
		return err;
	}

	gchar **out = filter_services_and_clean(ss, peers, seq, n->type);

	if (!out) {
		if (retries-- > 0) {
			nocache = TRUE;
			goto retry;
		}
		err = NEWERROR(CODE_CONTAINER_NOTFOUND, "Base not managed");
	}

	if (err) {
		if (out)
			g_strfreev (out);
		*result = NULL;
	} else {
		*result = out;
	}

	oio_url_clean(u);
	return err;
>>>>>>> 8f70c4d3
}

static void
meta2_on_close(struct sqlx_sqlite3_s *sq3, gboolean deleted, gpointer cb_data)
{
	gint64 seq = 1;
	EXTRA_ASSERT(sq3 != NULL);

	if (!deleted)
		return;

	struct oio_url_s *u = oio_url_empty ();
	oio_url_set (u, OIOURL_NS, PSRV(cb_data)->ns_name);
	if (!sqlx_name_extract ((struct sqlx_name_s*)&sq3->name, u, NAME_SRVTYPE_META2, &seq)) {
		GRID_WARN("Invalid base name [%s]", sq3->name.base);
		return;
	}
	hc_decache_reference_service(PSRV(cb_data)->resolver, u, NAME_SRVTYPE_META2);
	oio_url_pclean(&u);
}

static gboolean
_post_config(struct sqlx_service_s *ss)
{
	GError *err = NULL;

	if (err != NULL) {
		GRID_WARN("%s", err->message);
		g_clear_error(&err);
		return FALSE;
	}

	/* Tell the meta2 is interested only by RAWX services */
	g_strlcpy(ss->srvtypes, NAME_SRVTYPE_RAWX, sizeof(ss->srvtypes));

	/* prepare a meta2 backend */
	err = meta2_backend_init(&m2, ss->repository, ss->ns_name, ss->lb, ss->resolver);
	if (NULL != err) {
		GRID_WARN("META2 backend init failure: (%d) %s", err->code, err->message);
		g_clear_error(&err);
		return FALSE;
	}

	/* Make deleted bases exit the cache */
	sqlx_repository_configure_close_callback(ss->repository, meta2_on_close, ss);

	/* Make base replications update the cache */
	sqlx_repository_configure_change_callback(ss->repository,
			(sqlx_repo_change_hook)meta2_backend_change_callback, m2);

	hc_resolver_configure(ss->resolver, HC_RESOLVER_DECACHEM0);

	/* Register meta2 requests handlers */
	transport_gridd_dispatcher_add_requests(ss->dispatcher,
			meta2_gridd_get_v2_requests(), m2);

	/* Register few meta2 tasks */
	grid_task_queue_register(ss->gtq_reload, 1,
			(GDestroyNotify)sqlx_task_reload_lb, NULL, ss);
	grid_task_queue_register(ss->gtq_reload, 5,
			_task_reconfigure_m2, NULL, ss);

	m2->notifier = ss->events_queue;

	/* Make the meta2 avoid meta services with known problems */
	oio_cache_avoid_on_error = oio_cfg_get_bool (
			ss->ns_name, OIO_CFG_AVOID_BADSRV, FALSE);

	return TRUE;
}

int
main(int argc, char **argv)
{
	struct sqlx_service_config_s cfg = {
		NAME_SRVTYPE_META2, "m2v2",
		"el/" NAME_SRVTYPE_META2, 2, 2,
		schema, 1, 3,
		sqlx_service_resolve_peers, _post_config, NULL
	};

	int rc = sqlite_service_main (argc, argv, &cfg);
	if (m2)
		meta2_backend_clean (m2);
	return rc;
}
<|MERGE_RESOLUTION|>--- conflicted
+++ resolved
@@ -44,133 +44,6 @@
 	if (!PSRV(p)->nsinfo)
 		return;
 	meta2_backend_configure_nsinfo(m2, PSRV(p)->nsinfo);
-}
-
-<<<<<<< HEAD
-static void
-_task_reload_m2_lb(gpointer p)
-{
-	ADAPTIVE_PERIOD_DECLARE();
-	if (!PSRV(p)->nsinfo)
-		return;
-
-	if (ADAPTIVE_PERIOD_SKIP())
-		return;
-
-	oio_lb_world__reload_pools(PSRV(p)->lb_world, PSRV(p)->lb,
-			PSRV(p)->nsinfo);
-
-	/* In meta2, we are only interrested in rawx services */
-	GSList *svctypes = g_slist_prepend(NULL, NAME_SRVTYPE_RAWX);
-	GError *err = sqlx_reload_lb_service_types(PSRV(p)->lb_world, PSRV(p)->lb,
-			svctypes);
-	if (err) {
-		GRID_WARN("Failed to reload "NAME_SRVTYPE_RAWX" services: %s",
-				err->message);
-		g_clear_error(&err);
-	} else {
-		ADAPTIVE_PERIOD_ONSUCCESS(10);
-	}
-	g_slist_free(svctypes);
-
-	oio_lb_world__reload_storage_policies(PSRV(p)->lb_world,
-			PSRV(p)->lb, PSRV(p)->nsinfo);
-	oio_lb_world__debug(PSRV(p)->lb_world);
-=======
-static gchar **
-filter_services(struct sqlx_service_s *ss,
-		gchar **s, gint64 seq, const gchar *type)
-{
-	gboolean matched = FALSE;
-	GPtrArray *tmp = g_ptr_array_new();
-	(void) seq;
-	for (; *s ;s++) {
-		struct meta1_service_url_s *u = meta1_unpack_url(*s);
-		if (0 == strcmp(type, u->srvtype)) {
-			if (!g_ascii_strcasecmp(u->host, ss->url->str))
-				matched = TRUE;
-			else
-				g_ptr_array_add(tmp, g_strdup(u->host));
-		}
-		meta1_service_url_clean(u);
-	}
-
-	gchar **out = (gchar**)metautils_gpa_to_array (tmp, TRUE);
-	if (matched)
-		return out;
-	g_strfreev (out);
-	return NULL;
-}
-
-static gchar **
-filter_services_and_clean(struct sqlx_service_s *ss,
-		gchar **src, gint64 seq, const gchar *type)
-{
-	if (!src)
-		return NULL;
-	gchar **result = filter_services(ss, src, seq, type);
-	g_strfreev(src);
-	return result;
-}
-
-static GError *
-_get_peers(struct sqlx_service_s *ss, const struct sqlx_name_s *n,
-		gboolean nocache, gchar ***result)
-{
-	EXTRA_ASSERT(ss != NULL);
-	EXTRA_ASSERT(result != NULL);
-
-	gint retries = 1;
-	gchar **peers = NULL;
-	GError *err = NULL;
-
-	gint64 seq = 1;
-	struct oio_url_s *u = oio_url_empty ();
-	oio_url_set(u, OIOURL_NS, ss->ns_name);
-	if (!sqlx_name_extract (n, u, NAME_SRVTYPE_META2, &seq)) {
-		oio_url_pclean (&u);
-		return BADREQ("Invalid type name: '%s'", n->type);
-	}
-
-retry:
-	if (nocache) {
-		hc_decache_reference_service(ss->resolver, u, n->type);
-		if (!result) {
-			oio_url_pclean (&u);
-			return NULL;
-		}
-	}
-
-	peers = NULL;
-	err = hc_resolve_reference_service(ss->resolver, u, n->type, &peers);
-
-	if (NULL != err) {
-		g_prefix_error(&err, "Peer resolution error: ");
-		oio_url_clean(u);
-		return err;
-	}
-
-	gchar **out = filter_services_and_clean(ss, peers, seq, n->type);
-
-	if (!out) {
-		if (retries-- > 0) {
-			nocache = TRUE;
-			goto retry;
-		}
-		err = NEWERROR(CODE_CONTAINER_NOTFOUND, "Base not managed");
-	}
-
-	if (err) {
-		if (out)
-			g_strfreev (out);
-		*result = NULL;
-	} else {
-		*result = out;
-	}
-
-	oio_url_clean(u);
-	return err;
->>>>>>> 8f70c4d3
 }
 
 static void
