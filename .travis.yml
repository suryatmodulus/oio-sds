--- conflicted
+++ resolved
@@ -14,17 +14,11 @@
   - pip install --upgrade -r all-requirements.txt -r test-requirements.txt
   - pip install --upgrade zkpython
 env:
-<<<<<<< HEAD
-  - TEST_SUITE=build,unit,small-cache
-  - TEST_SUITE=copyright,worm,slave,cli,variables
   - TEST_SUITE=3copies,with-service-id
-  - TEST_SUITE=repli
   - TEST_SUITE=ec,with-random-service-id
-=======
   - TEST_SUITE=repli
   - TEST_SUITE=ec
   - TEST_SUITE=3copies
->>>>>>> fb836483
   - TEST_SUITE=multi-beanstalk
   - TEST_SUITE=small-cache
   - TEST_SUITE=slave
