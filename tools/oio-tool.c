/*
oio-tool, a CLI tool of OpenIO
Copyright (C) 2014 Worldline, as part of Redcurrant
Copyright (C) 2015-2017 OpenIO SAS, as part of OpenIO SDS

This program is free software: you can redistribute it and/or modify
it under the terms of the GNU Affero General Public License as
published by the Free Software Foundation, either version 3 of the
License, or (at your option) any later version.

This program is distributed in the hope that it will be useful,
but WITHOUT ANY WARRANTY; without even the implied warranty of
MERCHANTABILITY or FITNESS FOR A PARTICULAR PURPOSE.  See the
GNU Affero General Public License for more details.

You should have received a copy of the GNU Affero General Public License
along with this program.  If not, see <http://www.gnu.org/licenses/>.
*/

#include <glib.h>
#include <metautils/lib/metautils.h>
#include <sqliterepo/sqlx_macros.h>

static gdouble timeout = 10.0;
static gint64 deadline = 0;

static void
_dump_cid (const char *s)
{
	static gchar bad[] =
			"----------------------------------------------------------------";

	char str_id[128];
	const char *dst;
	struct oio_url_s *url = oio_url_init (s);

	if (url && oio_url_has_fq_container(url) && NULL != oio_url_get_id(url)) {
		memset(str_id, 0, sizeof(str_id));
		oio_str_bin2hex(oio_url_get_id(url), oio_url_get_id_size(url),
				str_id, sizeof(str_id));
		dst = str_id;
	}
	else {
		dst = bad;
	}

	g_print("%s %s\n", dst, s);
	oio_url_clean(url);
}

static void
_dump_addr (const char *s)
{
	gchar str[256], hexa[1024];
	struct addr_info_s addr;

	if (grid_string_to_addrinfo(s, &addr)) {
		memset(str, 0, sizeof(str));
		grid_addrinfo_to_string(&addr, str, sizeof(str));
		memset(hexa, 0, sizeof(hexa));
		oio_str_bin2hex(&addr, sizeof(addr), hexa, sizeof(hexa));
		g_print("%s %s\n", str, hexa);
	}
}

static void
_same_hash (const char *acct, const char *p0)
{
	static gchar* memory[65536];

	gint64 counter = 0;
	union {
		guint8 b[32];
		guint16 prefix;
	} bin;

	memset(&bin, 0, sizeof(bin));
	GChecksum *c = g_checksum_new(G_CHECKSUM_SHA256);

	if (*p0) {
		/* pre-loads the memory with the prefix only */
		g_checksum_update(c, (guint8*) acct, strlen(acct));
		g_checksum_update(c, (guint8*)"", 1);
		g_checksum_update(c, (guint8*) p0, strlen(p0));
		gsize binsize = sizeof(bin.b);
		g_checksum_get_digest(c, bin.b, &binsize);
		memory[bin.prefix] = g_strdup(p0);
	}

	for (;;) {

		GString *gstr = g_string_new (p0);
		g_string_append_printf (gstr, "%"G_GINT64_FORMAT, counter++);

		g_checksum_reset(c);

		g_checksum_update(c, (guint8*) acct, strlen(acct));
		g_checksum_update(c, (guint8*)"", 1);
		g_checksum_update(c, (guint8*) gstr->str, gstr->len);
		gsize binsize = sizeof(bin.b);
		g_checksum_get_digest(c, bin.b, &binsize);

		if (memory[bin.prefix]) {
			g_print("%02X%02X %s %s\n", bin.b[0], bin.b[1],
					memory[bin.prefix], gstr->str);
			g_free(memory[bin.prefix]);
		}

		memory[bin.prefix] = g_string_free(gstr, FALSE);
	}

	g_checksum_free(c);
}

static void
_sysstat (gchar **vols)
{
	GString *tmp = g_string_new("");
	for (;;) {
		g_string_set_size (tmp, 0);
		g_string_append_printf (tmp, "%lu %.03f",
				oio_ext_real_seconds (), 100.0 * oio_sys_cpu_idle ());
		for (gchar **pvol=vols; *pvol ;++pvol) {
			g_string_append_printf (tmp, " %s,%3.03f,%.03f", *pvol,
					100.0 * oio_sys_io_idle (*pvol),
					100.0 * oio_sys_space_idle (*pvol));
		}
		g_print ("%s\n", tmp->str);
		g_usleep (998 * G_TIME_SPAN_MILLISECOND);
	}
	g_string_free (tmp, TRUE);
}

static int
_redirect(const char *dest)
{
	GByteArray *encoded = message_marshall_gba_and_clean (
			metautils_message_create_named("REQ_REDIRECT", deadline));
	gint64 start = oio_ext_monotonic_time();
	GError *err = gridd_client_exec(dest, timeout, encoded);
	gint64 end = oio_ext_monotonic_time();
	if (!err) {
		g_print("KO (%u) %s\n", CODE_INTERNAL_ERROR, "Unexpected success");
		return 1;
	}
	if (err->code != CODE_TOOMANY_REDIRECT) {
		g_print("KO (%u) %s\n", err->code, err->message);
		return 1;
	}
	g_print("OK %lfs\n", (end - start) / (gdouble)G_TIME_SPAN_SECOND);
	return 0;
}

static int
_ping(const char *dest)
{
	GByteArray *encoded = message_marshall_gba_and_clean (
			metautils_message_create_named("REQ_PING", deadline));
	gint64 start = oio_ext_monotonic_time();
	GError *err = gridd_client_exec(dest, timeout, encoded);
	gint64 end = oio_ext_monotonic_time();
	if (err) {
		g_print("PING KO (%d) %s\n", err->code, err->message);
		g_clear_error(&err);
		return 1;
	} else {
		gdouble ping_ms = (end - start) / (gdouble)G_TIME_SPAN_MILLISECOND;
		g_print("PING OK %.3lfms | time=%.3lfms;;;0.0;%.3lf\n",
				ping_ms, ping_ms, timeout * 1000.0);
		return 0;
	}
}

static int
_info(const char *dest)
{
	GByteArray *out = NULL;
	GByteArray *encoded = message_marshall_gba_and_clean (
			metautils_message_create_named(NAME_MSGNAME_SQLX_INFO, deadline));
	gint64 start = oio_ext_monotonic_time();
	GError *err = gridd_client_exec_and_concat(dest, timeout, encoded, &out);
	gint64 end = oio_ext_monotonic_time();
	if (err) {
		g_print("KO (%d) %s\n", err->code, err->message);
		g_clear_error(&err);
		return 1;
	} else {
		g_print("OK %lfs\n", (end - start) / (gdouble)G_TIME_SPAN_SECOND);
		g_print("%.*s\n", (int)out->len, (gchar*)out->data);
		return 0;
	}
	if (out) g_byte_array_free(out, TRUE);
}

static int
_config(const char *ns, gboolean raw, int nbfiles, char **pfiles)
{
	GSList *files = NULL;
	for (int i=0; i<nbfiles; i++)
		files = g_slist_append(files, pfiles[i]);
	oio_var_reset_all();
	const gboolean known = oio_var_value_with_files(ns, TRUE, files);
	g_slist_free(files);

	if (!known) {
		g_printerr("Unknown namespace: [%s]\n", ns);
		return 1;
	}

	if (raw) {
		void _on_var(const char *k, const char *v) {
			g_print("%s=%s\n", k, v);
		}
		oio_var_list_all(_on_var);
	} else {
		GString *out = oio_var_list_as_json();
		g_print("%s", out->str);
		g_string_free(out, TRUE);
	}

	return 0;
}


static void
_print_loc(const char *dotted_loc)
{
	oio_location_t loc = location_from_dotted_string(dotted_loc);
	g_print("%s\t%"OIO_LOC_FORMAT"\n", dotted_loc, loc);
}

static void
_print_usage(const char *name)
{
	g_printerr ("Usage:\n");
	g_printerr ("\nDump a view of all the variables known in the central "
			"configurationn\n");
	g_printerr (" %s config NS [--raw] PATH...\n", name);
	g_printerr ("\nPrint hex representation of the address\n");
	g_printerr (" %s addr IP:PORT\n", name);
	g_printerr ("\nPrint hex representation of container ID\n");
	g_printerr (" %s cid  OIOURL\n", name);
	g_printerr ("\nGenerate container names with same hexadecimal prefix\n");
	g_printerr (" %s hash ACCOUNT [PREFIX]\n", name);
	g_printerr ("\nPing a service (timeout is 10.0 seconds by default)\n");
	g_printerr (" %s ping IP:PORT [TIMEOUT]\n", name);
	g_printerr ("\nGet free CPU, IO and space statistics\n");
	g_printerr (" %s stat [path]...\n", name);
	g_printerr ("\nCompute 64b integer location from dotted string\n");
	g_printerr (" %s location DOTTED_STRING...\n", name);
	g_printerr ("\nCall a handler that always redirects, and succeeds if the "
			"client ends up with a\n'Too many redirections' error\n");
	g_printerr ("  %s redirection IP:PORT\n", name);
}

int
main (int argc, char **argv)
{
	if (argc < 2) {
		_print_usage(argv[0]);
		return 2;
	}
<<<<<<< HEAD

	timeout = 10.0;
	deadline = oio_ext_monotonic_time() + (timeout * G_TIME_SPAN_SECOND);
	oio_ext_set_deadline(deadline);
=======
	oio_log_lazy_init();
>>>>>>> fb836483
	oio_ext_set_random_reqid ();

	if (!strcmp("config", argv[1])) {
		gboolean raw = FALSE;
		int idx_files = 3;
		if (argc > idx_files && !strcmp("--raw", argv[idx_files])) {
			idx_files ++;
			raw = TRUE;
		}
		return _config(argv[2], raw, argc - idx_files, argv + idx_files);
	} else if (!strcmp("addr", argv[1])) {
		for (int i=2; i<argc ;++i)
			_dump_addr (argv[i]);
		return 0;
	} else if (!strcmp("cid", argv[1])) {
		for (int i=2; i<argc ;++i)
			_dump_cid (argv[i]);
		return 0;
	} else if (!strcmp("hash", argv[1])) {
		if (argc < 2 || argc > 4) {
			g_printerr ("Usage: %s hash ACCOUNT [PREFIX]\n", argv[0]);
			return 1;
		}
		_same_hash (argv[2], argc==4 ? argv[3] : "");
		return 0;
	} else if (!strcmp("info", argv[1])) {
		return _info(argv[2]);
	} else if (!strcmp("ping", argv[1])) {
		return _ping(argv[2]);
	} else if (!strcmp("stat", argv[1])) {
		_sysstat (argv+2);
		return 0;
	} else if (!strcmp("location", argv[1])) {
		for (int i = 2; i < argc; ++i)
			_print_loc(argv[i]);
		return 0;
	} else if (!strcmp("redirect", argv[1])) {
		if (argc != 3) {
			g_printerr("Usage: %s redirect IP:PORT\n", argv[0]);
			return 1;
		}
		return _redirect(argv[2]);
	} else if (!strcmp("-h", argv[1]) ||
			!strcmp("help", argv[1]) ||
			!strcmp("--help", argv[1])) {
		_print_usage(argv[0]);
		return 0;
	}

	return 1;
}<|MERGE_RESOLUTION|>--- conflicted
+++ resolved
@@ -260,14 +260,11 @@
 		_print_usage(argv[0]);
 		return 2;
 	}
-<<<<<<< HEAD
 
 	timeout = 10.0;
 	deadline = oio_ext_monotonic_time() + (timeout * G_TIME_SPAN_SECOND);
 	oio_ext_set_deadline(deadline);
-=======
 	oio_log_lazy_init();
->>>>>>> fb836483
 	oio_ext_set_random_reqid ();
 
 	if (!strcmp("config", argv[1])) {
