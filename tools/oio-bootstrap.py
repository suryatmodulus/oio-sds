#!/usr/bin/env python

# @EXE_PREFIX@-bootstrap.py, a script initating a local configuration of OpenIO SDS.
# Copyright (C) 2015 OpenIO, original work as part of OpenIO Software Defined Storage
#
# This program is free software: you can redistribute it and/or modify
# it under the terms of the GNU Affero General Public License as
# published by the Free Software Foundation, either version 3 of the
# License, or (at your option) any later version.
#
# This program is distributed in the hope that it will be useful,
# but WITHOUT ANY WARRANTY; without even the implied warranty of
# MERCHANTABILITY or FITNESS FOR A PARTICULAR PURPOSE.  See the
# GNU Affero General Public License for more details.
#
# You should have received a copy of the GNU Affero General Public License
# along with this program.  If not, see <http://www.gnu.org/licenses/>.

import errno
import grp
import json
import yaml
import os
import pwd
from string import Template
import re

template_redis = """
daemonize no
pidfile ${RUNDIR}/redis.pid
port ${PORT}
tcp-backlog 128
bind ${IP}
timeout 0
tcp-keepalive 0
loglevel notice
#logfile ${LOGDIR}/redis.log
syslog-enabled yes
syslog-ident ${NS}-redis-${SRVNUM}
syslog-facility local0
databases 16
save 900 1
save 300 10
save 60 32768
stop-writes-on-bgsave-error yes
rdbcompression yes
rdbchecksum yes
dbfilename dump.rdb
dir ${DATADIR}/${NS}-redis-${SRVNUM}
slave-serve-stale-data yes
slave-read-only yes
repl-disable-tcp-nodelay no
slave-priority 100
maxclients 100
maxmemory 10m
maxmemory-policy volatile-lru
appendonly no
appendfilename "appendonly.aof"
appendfsync everysec
no-appendfsync-on-rewrite no
auto-aof-rewrite-percentage 100
auto-aof-rewrite-min-size 64mb
lua-time-limit 5000
slowlog-log-slower-than 10000
slowlog-max-len 128
notify-keyspace-events ""
hash-max-ziplist-entries 512
hash-max-ziplist-value 64
list-max-ziplist-entries 512
list-max-ziplist-value 64
set-max-intset-entries 512
zset-max-ziplist-entries 128
zset-max-ziplist-value 64
activerehashing yes
client-output-buffer-limit normal 0 0 0
client-output-buffer-limit slave 256mb 64mb 60
client-output-buffer-limit pubsub 32mb 8mb 60
hz 10
aof-rewrite-incremental-fsync yes
"""

template_redis_gridinit = """
[service.${NS}-${SRVTYPE}-${SRVNUM}]
group=${NS},localhost,${SRVTYPE},${IP}:${PORT}
on_die=respawn
enabled=true
start_at_boot=false
command=redis-server ${CFGDIR}/${NS}-${SRVTYPE}-${SRVNUM}.conf
"""

template_account_gridinit = """
[service.${NS}-${SRVTYPE}-${SRVNUM}]
group=${NS},localhost,${SRVTYPE},${IP}:${PORT}
on_die=respawn
enabled=true
start_at_boot=false
command=${EXE_PREFIX}-${SRVTYPE}-server ${CFGDIR}/${NS}-${SRVTYPE}-${SRVNUM}.conf
env.PYTHONPATH=${CODEDIR}/@LD_LIBDIR@/python2.7/site-packages
"""

template_rdir_gridinit = """
[service.${NS}-${SRVTYPE}-${SRVNUM}]
group=${NS},localhost,${SRVTYPE},${IP}:${PORT}
on_die=respawn
enabled=true
start_at_boot=false
command=${EXE_PREFIX}-${SRVTYPE}-server ${CFGDIR}/${NS}-${SRVTYPE}-${SRVNUM}.conf
env.PYTHONPATH=${CODEDIR}/@LD_LIBDIR@/python2.7/site-packages
"""

template_proxy_gridinit = """
[service.${NS}-proxy]
group=${NS},localhost,proxy,${IP}:${PORT}
on_die=respawn
enabled=true
start_at_boot=false
#command=${EXE_PREFIX}-proxy -s OIO,${NS},proxy -O Bind=${RUNDIR}/${NS}-proxy.sock ${IP}:${PORT} ${NS}
command=${EXE_PREFIX}-proxy -O Cache=off -s OIO,${NS},proxy ${IP}:${PORT} ${NS}
"""

template_rawx_service = """
LoadModule mpm_worker_module ${APACHE2_MODULES_SYSTEM_DIR}modules/mod_mpm_worker.so
LoadModule authz_core_module ${APACHE2_MODULES_SYSTEM_DIR}modules/mod_authz_core.so
LoadModule setenvif_module ${APACHE2_MODULES_SYSTEM_DIR}modules/mod_setenvif.so
LoadModule dav_module ${APACHE2_MODULES_SYSTEM_DIR}modules/mod_dav.so
LoadModule mime_module ${APACHE2_MODULES_SYSTEM_DIR}modules/mod_mime.so
LoadModule alias_module ${APACHE2_MODULES_SYSTEM_DIR}modules/mod_alias.so
LoadModule dav_rawx_module @APACHE2_MODULES_DIRS@/mod_dav_rawx.so

<IfModule !unixd_module>
  LoadModule unixd_module ${APACHE2_MODULES_SYSTEM_DIR}modules/mod_unixd.so
</IfModule>
<IfModule !log_config_module>
  LoadModule log_config_module ${APACHE2_MODULES_SYSTEM_DIR}modules/mod_log_config.so
</IfModule>

Listen ${IP}:${PORT}
PidFile ${RUNDIR}/${NS}-${SRVTYPE}-${SRVNUM}.pid
ServerRoot ${TMPDIR}
ServerName ${IP}
ServerSignature Off
ServerTokens Prod
DocumentRoot ${RUNDIR}
TypesConfig /etc/mime.types

User  ${USER}
Group ${GROUP}

LogFormat "%h %l %t \\"%r\\" %>s %b %D" log/common
ErrorLog ${SDSDIR}/logs/${NS}-${SRVTYPE}-${SRVNUM}-errors.log
SetEnvIf Request_URI "/(stat|info)$" nolog
CustomLog ${SDSDIR}/logs/${NS}-${SRVTYPE}-${SRVNUM}-access.log log/common env=!nolog
LogLevel info

<IfModule prefork.c>
MaxClients 10
StartServers 5
MinSpareServers 5
MaxSpareServers 10
</IfModule>

<IfModule worker.c>
StartServers 1
MaxClients 10
MinSpareThreads 2
MaxSpareThreads 10
ThreadsPerChild 10
MaxRequestsPerChild 0
</IfModule>

DavDepthInfinity Off

grid_docroot           ${DATADIR}/${NS}-${SRVTYPE}-${SRVNUM}
grid_namespace         ${NS}
grid_dir_run           ${RUNDIR}

# How many hexdigits must be used to name the indirection directories
grid_hash_width        3

# How many levels of directories are used to store chunks.
grid_hash_depth        1

# At the end of an upload, perform a fsync() on the chunk file itself
grid_fsync             disabled

# At the end of an upload, perform a fsync() on the directory holding the chunk
grid_fsync_dir         enabled

# Preallocate space for the chunk file (enabled by default)
#grid_fallocate enabled

# Triggers Access Control List (acl)
# DO NOT USE, this is broken
#grid_acl disabled

Alias / /x/

<Directory />
DAV rawx
AllowOverride None
Require all granted
Options -SymLinksIfOwnerMatch -FollowSymLinks -Includes -Indexes
</Directory>

<VirtualHost ${IP}:${PORT}>
# DO NOT REMOVE (even if empty) !
</VirtualHost>
"""

template_rainx_service = """
LoadModule mpm_worker_module ${APACHE2_MODULES_SYSTEM_DIR}modules/mod_mpm_worker.so
LoadModule authz_core_module ${APACHE2_MODULES_SYSTEM_DIR}modules/mod_authz_core.so
LoadModule setenvif_module ${APACHE2_MODULES_SYSTEM_DIR}modules/mod_setenvif.so
LoadModule dav_module ${APACHE2_MODULES_SYSTEM_DIR}modules/mod_dav.so
# Do not chang
LoadModule mime_module ${APACHE2_MODULES_SYSTEM_DIR}modules/mod_mime.so
LoadModule dav_rainx_module @APACHE2_MODULES_DIRS@/mod_dav_rainx.so

<IfModule !unixd_module>
  LoadModule unixd_module ${APACHE2_MODULES_SYSTEM_DIR}modules/mod_unixd.so
</IfModule>
<IfModule !log_config_module>
  LoadModule log_config_module ${APACHE2_MODULES_SYSTEM_DIR}modules/mod_log_config.so
</IfModule>

Listen ${IP}:${PORT}
PidFile ${RUNDIR}/${NS}-${SRVTYPE}-${SRVNUM}.pid
ServerRoot ${TMPDIR}
ServerName localhost
ServerSignature Off
ServerTokens Prod
DocumentRoot ${RUNDIR}
TypesConfig /etc/mime.types

User  ${USER}
Group ${GROUP}

LogFormat "%h %l %t \\"%r\\" %>s %b %D" log/common
ErrorLog ${SDSDIR}/logs/${NS}-${SRVTYPE}-${SRVNUM}-errors.log
SetEnvIf Request_URI "/(stat|info)$" nolog
CustomLog ${SDSDIR}/logs/${NS}-${SRVTYPE}-${SRVNUM}-access.log log/common env=!nolog
LogLevel info

<IfModule mod_env.c>
SetEnv nokeepalive 1
SetEnv downgrade-1.0 1
SetEnv force-response-1.0 1
</IfModule>

<IfModule prefork.c>
MaxClients 10
StartServers 5
MinSpareServers 5
MaxSpareServers 10
</IfModule>

<IfModule worker.c>
StartServers 1
MaxClients 10
MinSpareThreads 2
MaxSpareThreads 10
ThreadsPerChild 10
MaxRequestsPerChild 0
</IfModule>

DavDepthInfinity Off

grid_namespace ${NS}
grid_dir_run ${RUNDIR}

<Directory />
DAV rainx
AllowOverride None
Require all granted
</Directory>

<VirtualHost ${IP}:${PORT}>
# DO NOT REMOVE (even if empty) !
</VirtualHost>
"""

template_wsgi_service_host = """
LoadModule mpm_worker_module ${APACHE2_MODULES_SYSTEM_DIR}modules/mod_mpm_worker.so
LoadModule authz_core_module ${APACHE2_MODULES_SYSTEM_DIR}modules/mod_authz_core.so
LoadModule wsgi_module ${APACHE2_MODULES_SYSTEM_DIR}modules/mod_wsgi.so

<IfModule !log_config_module>
  LoadModule log_config_module ${APACHE2_MODULES_SYSTEM_DIR}modules/mod_log_config.so
</IfModule>

Listen ${IP}:${PORT}
PidFile ${RUNDIR}/${NS}-${SRVTYPE}-${SRVNUM}.pid
ServerRoot ${TMPDIR}
ServerName localhost
ServerSignature Off
ServerTokens Prod
DocumentRoot ${RUNDIR}

User  ${USER}
Group ${GROUP}

LogFormat "%h %l %t \\"%r\\" %>s %b %D" log/common
ErrorLog ${SDSDIR}/logs/${NS}-${SRVTYPE}-${SRVNUM}-errors.log
CustomLog ${SDSDIR}/logs/${NS}-${SRVTYPE}-${SRVNUM}-access.log log/common env=!nolog
LogLevel info

WSGIDaemonProcess ${SRVTYPE}-${SRVNUM} processes=2 threads=1 user=${USER} group=${GROUP}
WSGIProcessGroup ${SRVTYPE}-${SRVNUM}
WSGIApplicationGroup ${SRVTYPE}-${SRVNUM}
WSGIScriptAlias / ${CFGDIR}/${NS}-${SRVTYPE}-${SRVNUM}.wsgi
WSGISocketPrefix ${RUNDIR}/
WSGIChunkedRequest On
LimitRequestFields 200

<VirtualHost ${IP}:${PORT}>
# Leave Empty
</VirtualHost>
"""

template_wsgi_service_descr = """
from oio.${SRVTYPE}.app import create_app
application = create_app()
"""

template_meta_watch = """
host: ${IP}
port: ${PORT}
type: ${SRVTYPE}
location: hem.oio.vol${SRVNUM}
checks:
    - {type: tcp}

stats:
    - {type: volume, path: ${VOLUME}}
    - {type: meta}
    - {type: system}
"""

template_account_watch = """
host: ${IP}
port: ${PORT}
type: account
checks:
    - {type: tcp}

stats:
    - {type: http, path: /status, parser: json}
    - {type: system}
"""

template_rainx_watch = """
host: ${IP}
port: ${PORT}
type: rainx
checks:
    - {type: http, uri: /info}

stats:
    - {type: rawx, path: /stat}
    - {type: system}
"""

template_rawx_watch = """
host: ${IP}
port: ${PORT}
type: rawx
location: hem.oio.vol${SRVNUM}
checks:
    - {type: http, uri: /info}

stats:
    - {type: volume, path: ${VOLUME}}
    - {type: rawx, path: /stat}
    - {type: system}
"""

template_rdir_watch = """
host: ${IP}
port: ${PORT}
type: rdir
location: hem.oio.db${SRVNUM}
checks:
    - {type: tcp}

stats:
    - {type: volume, path: ${VOLUME}}
    - {type: http, path: /status, parser: json}
    - {type: system}
"""

template_redis_watch = """
host: ${IP}
port: ${PORT}
type: redis
location: hem.oio.db${SRVNUM}
checks:
    - {type: tcp}

stats:
    - {type: volume, path: ${VOLUME}}
    - {type: system}
"""

template_conscience_service = """
[General]
to_op=1000
to_cnx=1000

flag.NOLINGER=true
flag.SHUTDOWN=false
flag.KEEPALIVE=false
flag.QUICKACK=false

[Server.conscience]
min_workers=2
min_spare_workers=2
max_spare_workers=10
max_workers=10
listen=${IP}:${PORT}
plugins=conscience,stats,ping,fallback

[Service]
namespace=${NS}
type=conscience
register=false
load_ns_info=false

[Plugin.ping]
path=${LIBDIR}/grid/msg_ping.so

[Plugin.stats]
path=${LIBDIR}/grid/msg_stats.so

[Plugin.fallback]
path=${LIBDIR}/grid/msg_fallback.so

[Plugin.conscience]
path=${LIBDIR}/grid/msg_conscience.so
param_namespace=${NS}
param_chunk_size=${CHUNK_SIZE}

param_hub.me=tcp://${IP}:${PORT_HUB}
param_hub.group=${CS_ALL_HUB}

param_option.events-max-pending=10000
param_option.meta2.events-max-pending=1000
param_option.sqlx.events-max-pending=1000
param_option.meta1.events-max-pending=100
param_option.meta2.events-buffer-delay=5

param_option.service_update_policy=meta2=KEEP|${M2_REPLICAS}|${M2_DISTANCE};sqlx=KEEP|${SQLX_REPLICAS}|${SQLX_DISTANCE}|;rdir=KEEP|1|1|user_is_a_service=1
param_option.lb.rawx=WRR?shorten_ratio=1.0&standard_deviation=no&reset_delay=60
param_option.meta2_max_versions=${VERSIONING}
param_option.meta2_keep_deleted_delay=86400
param_option.compression=none
param_option.container_max_size=50000000
param_option.FLATNS_hash_offset=0
param_option.FLATNS_hash_size=0
param_option.FLATNS_hash_bitlength=17
param_option.storage_policy=${STGPOL}

param_storage_conf=${CFGDIR}/${NS}-policies.conf

param_service.meta0.score_timeout=3600
param_service.meta0.score_variation_bound=5
param_service.meta0.score_expr=((num stat.cpu)>0) * ((num stat.io)>0) * ((num stat.space)>1) * root(3,((num stat.cpu)*(num stat.space)*(num stat.io)))

param_service.meta1.score_timeout=120
param_service.meta1.score_variation_bound=5
param_service.meta1.score_expr=((num stat.cpu)>0) * ((num stat.io)>0) * ((num stat.space)>1) * root(3,((num stat.cpu)*(num stat.space)*(num stat.io)))

param_service.meta2.score_timeout=120
param_service.meta2.score_variation_bound=5
param_service.meta2.score_expr=((num stat.cpu)>0) * ((num stat.io)>0) * ((num stat.space)>1) * root(3,((num stat.cpu)*(num stat.space)*(num stat.io)))

param_service.rawx.score_timeout=120
param_service.rawx.score_variation_bound=5
param_service.rawx.score_expr=((num stat.cpu)>0) * ((num stat.io)>0) * ((num stat.space)>1) * root(3,((num stat.cpu)*(num stat.space)*(num stat.io)))

param_service.sqlx.score_timeout=120
param_service.sqlx.score_variation_bound=5
param_service.sqlx.score_expr=((num stat.cpu)>0) * ((num stat.io)>0) * ((num stat.space)>1) * root(3,((num stat.cpu)*(num stat.space)*(num stat.io)))

param_service.rdir.score_timeout=120
param_service.rdir.score_variation_bound=5
param_service.rdir.score_expr=((num stat.cpu)>0) * ((num stat.io)>0) * ((num stat.space)>1) * root(3,((num stat.cpu)*(num stat.space)*(num stat.io)))

param_service.rainx.score_timeout=120
param_service.rainx.score_variation_bound=5
param_service.rainx.score_expr=(num stat.cpu)

param_service.redis.score_timeout=120
param_service.redis.score_variation_bound=5
param_service.redis.score_expr=(num stat.cpu)

param_service.oiofs.score_timeout=120
param_service.oiofs.score_variation_bound=5
param_service.oiofs.score_expr=(num stat.cpu)

param_service.account.score_timeout=120
param_service.account.score_variation_bound=5
param_service.account.score_expr=(num stat.cpu)

param_service.echo.score_timeout=120
param_service.echo.score_variation_bound=5
param_service.echo.score_expr=(num stat.cpu)
"""

template_conscience_policies = """
[STORAGE_POLICY]
SINGLE=NONE:NONE
TWOCOPIES=NONE:DUPONETWO
THREECOPIES=NONE:DUPONETHREE
FIVECOPIES=NONE:DUPONEFIVE
RAIN=NONE:RAIN
WRAIN=NONE:WRAIN

[STORAGE_CLASS]
# <CLASS> = FALLBACK[,FALLBACK]...
SUPERFAST=PRETTYGOOD,REASONABLYSLOW,NONE
PRETTYGOOD=REASONABLYSLOW,NONE
REASONABLYSLOW=NONE

[DATA_SECURITY]
DUPONETWO=plain/distance=1,nb_copy=2
DUPONETHREE=plain/distance=1,nb_copy=3
DUPONEFIVE=plain/distance=1,nb_copy=5
RAIN=ec/k=6,m=3,algo=isa_l_rs_vand,distance=1
WRAIN=ec/k=6,m=3,algo=isa_l_rs_vand,distance=1,weak=1

# "jerasure_rs_vand"   EC_BACKEND_JERASURE_RS_VAND
# "jerasure_rs_cauchy" EC_BACKEND_JERASURE_RS_CAUCHY
# "flat_xor_hd"      EC_BACKEND_FLAT_XOR_HD
# "isa_l_rs_vand" EC_BACKEND_ISA_L_RS_VAND
# "shss"     EC_BACKEND_SHSS
# "liberasurecode_rs_vand"  EC_BACKEND_LIBERASURECODE_RS_VAND

"""

template_gridinit_header = """
[Default]
listen=${RUNDIR}/gridinit.sock
pidfile=${RUNDIR}/gridinit.pid
uid=${UID}
gid=${GID}
working_dir=${TMPDIR}
inherit_env=1
#env.PATH=${PATH}:${HOME}/.local/bin:${CODEDIR}/bin:/bin:/usr/bin:/usr/local/bin
env.LD_LIBRARY_PATH=${HOME}/.local/@LD_LIBDIR@:${LIBDIR}

#limit.core_size=-1
#limit.max_files=2048
#limit.stack_size=256

#include=${CFGDIR}/*-gridinit.conf

"""

template_gridinit_ns = """

[service.${NS}-event-agent]
group=${NS},localhost,event
on_die=respawn
enabled=true
start_at_boot=false
command=${EXE_PREFIX}-event-agent ${CFGDIR}/event-agent.conf
env.PYTHONPATH=${CODEDIR}/@LD_LIBDIR@/python2.7/site-packages

[service.${NS}-conscience-agent]
group=${NS},localhost,conscience,conscience-agent
on_die=respawn
enabled=true
start_at_boot=true
command=${EXE_PREFIX}-conscience-agent ${CFGDIR}/conscience-agent.yml
env.PYTHONPATH=${CODEDIR}/@LD_LIBDIR@/python2.7/site-packages
"""

template_conscience_gridinit = """
[service.${NS}-conscience-${SRVNUM}]
group=${NS},localhost,conscience,${IP}:${PORT}
on_die=respawn
enabled=true
start_at_boot=true
command=${EXE_PREFIX}-daemon -s OIO,${NS},cs,${SRVNUM} ${CFGDIR}/${NS}-conscience-${SRVNUM}.conf
"""

template_gridinit_meta = """
[service.${NS}-${SRVTYPE}-${SRVNUM}]
group=${NS},localhost,${SRVTYPE},${IP}:${PORT}
on_die=respawn
enabled=true
start_at_boot=false
command=${EXE} -s OIO,${NS},${SRVTYPE},${SRVNUM} -O Endpoint=${IP}:${PORT} ${NS} ${DATADIR}/${NS}-${SRVTYPE}-${SRVNUM}
"""

template_gridinit_sqlx = """
[service.${NS}-${SRVTYPE}-${SRVNUM}]
group=${NS},localhost,${SRVTYPE},${IP}:${PORT}
on_die=respawn
enabled=true
start_at_boot=false
command=${EXE} -s OIO,${NS},${SRVTYPE},${SRVNUM} -O DirectorySchemas=${CFGDIR}/sqlx/schemas -O Endpoint=${IP}:${PORT} ${NS} ${DATADIR}/${NS}-${SRVTYPE}-${SRVNUM}
"""

template_gridinit_httpd = """
[Service.${NS}-${SRVTYPE}-${SRVNUM}]
group=${NS},localhost,${SRVTYPE},${IP}:${PORT}
command=${HTTPD_BINARY} -D FOREGROUND -f ${CFGDIR}/${NS}-${SRVTYPE}-${SRVNUM}.conf
enabled=true
start_at_boot=false
on_die=respawn
"""

template_gridinit_rainx = """
[Service.${NS}-${SRVTYPE}-${SRVNUM}]
group=${NS},localhost,${SRVTYPE},${IP}:${PORT}
command=${HTTPD_BINARY} -D FOREGROUND -f ${CFGDIR}/${NS}-${SRVTYPE}-${SRVNUM}.conf
enabled=true
start_at_boot=false
on_die=respawn
"""

template_local_header = """
[default]
"""

template_local_ns = """
[${NS}]
${NOZK}zookeeper=${IP}:2181
#proxy-local=${RUNDIR}/${NS}-proxy.sock
proxy=${IP}:${PORT_PROXYD}
#swift=http://${IP}:5000
event-agent=beanstalk://127.0.0.1:11300
#event-agent=ipc://${RUNDIR}/event-agent.sock
conscience=${CS_ALL_PUB}
"""

template_event_agent = """
[event-agent]
tube = oio
namespace = ${NS}
user = ${USER}
workers = 2
concurrency = 5
handlers_conf = ${CFGDIR}/event-handlers.conf
log_facility = LOG_LOCAL0
log_level = INFO
log_address = /dev/log
syslog_prefix = OIO,${NS},event-agent
"""

template_event_agent_handlers = """
[handler:storage.content.new]

[handler:storage.content.deleted]
pipeline = content_cleaner

[handler:storage.container.new]
pipeline = account_update

[handler:storage.container.deleted]
pipeline = account_update

[handler:storage.container.state]
pipeline = account_update

[handler:storage.chunk.new]
pipeline = volume_index

[handler:storage.chunk.deleted]
pipeline = volume_index

[filter:content_cleaner]
use = egg:oio#content_cleaner

[filter:account_update]
use = egg:oio#account_update

[filter:volume_index]
use = egg:oio#volume_index

"""

template_conscience_agent = """
namespace: ${NS}
user: ${USER}
log_level: INFO
log_facility: LOG_LOCAL0
log_address: /dev/log
syslog_prefix: OIO,${NS},${SRVTYPE},${SRVNUM}
check_interval: ${MONITOR_PERIOD}
rise: 1
fall: 1
include_dir: ${CFGDIR}/watch
"""

template_account = """
[account-server]
bind_addr = ${IP}
bind_port = ${PORT}
workers = 2
autocreate = true
log_facility = LOG_LOCAL0
log_level = INFO
log_address = /dev/log
syslog_prefix = OIO,${NS},${SRVTYPE},${SRVNUM}

# Let this option empty to connect directly to redis_host
#sentinel_hosts = 127.0.0.1:26379,127.0.0.1:26380,127.0.0.1:26381
sentinel_master_name = oio
"""

template_rdir = """
[rdir-server]
bind_addr = ${IP}
bind_port = ${PORT}
namespace = ${NS}
db_path= ${VOLUME}
# Currently, only 1 worker is allowed to avoid concurrent access to leveldb
workers = 1
log_facility = LOG_LOCAL0
log_level = INFO
log_address = /dev/log
syslog_prefix = OIO,${NS},rdir,1
"""

sqlx_schemas = (
    ("sqlx", ""),
    ("sqlx.mail", """
CREATE TABLE IF NOT EXISTS box (
   name TEXT NOT NULL PRIMARY KEY,
   ro INT NOT NULL DEFAULT 0,
   messages INT NOT NULL DEFAULT 0,
   recent INT NOT NULL DEFAULT 0,
   unseen INT NOT NULL DEFAULT 0,
   uidnext INT NOT NULL DEFAULT 1,
   uidvalidity INT NOT NULL DEFAULT 0,
   keywords TEXT);

CREATE TABLE IF NOT EXISTS boxattr (
   box TEXT NOT NULL,
   k TEXT NOT NULL,
   v TEXT NOT NULL,
   PRIMARY KEY (box,k));

CREATE TABLE IF NOT EXISTS mail (
   seq INTEGER PRIMARY KEY AUTOINCREMENT,
   box_uid INTEGER NOT NULL,
   uid TEXT NOT NULL,
   guid TEXT NOT NULL,
   box TEXT NOT NULL,
   oiourl TEXT NOT NULL,
   len INTEGER NOT NULL,
   hlen INTEGER NOT NULL,
   flags INTEGER NOT NULL,
   header TEXT NOT NULL);

CREATE INDEX IF NOT EXISTS boxattr_index_by_box ON boxattr(box);
CREATE INDEX IF NOT EXISTS mail_index_by_box ON mail(box);

CREATE TRIGGER IF NOT EXISTS mail_after_add AFTER INSERT ON mail
BEGIN
   UPDATE mail SET box_uid = (SELECT uidnext FROM box WHERE name = new.box) WHERE guid = new.guid AND box = new.box AND uid = new.uid;
   UPDATE box SET
      messages = messages + 1,
      recent = recent + 1,
      unseen = unseen + 1,
      uidnext = uidnext + 1
   WHERE name = new.box ;
END ;

CREATE TRIGGER IF NOT EXISTS mail_after_delete AFTER DELETE ON mail
BEGIN
   UPDATE box SET
      messages = messages - 1
   WHERE name = old.box ;
END ;

CREATE TRIGGER IF NOT EXISTS mail_after_update AFTER UPDATE OF flags ON mail
BEGIN
   UPDATE mail SET flags = flags & ~(32) WHERE box = new.box;
   UPDATE box SET
      recent = 0,
      unseen = unseen + ((old.flags & 8) AND ((new.flags & 8) != (old.flags & 8))) - ((new.flags & 8) AND ((new.flags & 8) != (old.flags & 8)))
   WHERE name = old.box ;
END ;

INSERT OR REPLACE INTO box (name,ro) VALUES ('INBOX', 0);
"""),
)

HOME = str(os.environ['HOME'])
EXE_PREFIX = "@EXE_PREFIX@"
OIODIR = HOME + '/.oio'
SDSDIR = OIODIR + '/sds'
CFGDIR = SDSDIR + '/conf'
RUNDIR = SDSDIR + '/run'
LOGDIR = SDSDIR + '/logs'
SPOOLDIR = SDSDIR + '/spool'
DATADIR = SDSDIR + '/data'
WATCHDIR = SDSDIR + '/conf/watch'
TMPDIR = '/tmp'
CODEDIR = '@CMAKE_INSTALL_PREFIX@'
LIBDIR = CODEDIR + '/@LD_LIBDIR@'
PATH = HOME+"/.local/bin:@CMAKE_INSTALL_PREFIX@/bin:/usr/sbin"
port = 6000

# Constants for the configuration of oio-bootstrap
IS_PRESENT = 'present'
SVC_NB = 'nb-services'
ALLOW_REDIS = 'redis'
BIG = 'big'
OPENSUSE = 'opensuse'
ZOOKEEPER = 'zookeeper'
MONITOR_PERIOD = 'monitor-period'
M2_REPLICAS = 'm2-replicas'
M2_VERSIONS = 'm2-versions'
M2_STGPOL = 'm2-stgpol'
SQLX_REPLICAS = 'sqlx-replicas'
PROFILE = 'profile'
PORT_START = 'port-start'
CHUNK_SIZE = 'chunk-size'

defaults_small = {'NB_CS': 1, 'NB_M0': 1, 'NB_M1': 1, 'NB_M2': 1, 'NB_SQLX': 1,
                  'NB_RAWX': 2, 'NB_RAINX': 1, 'NB_ECD': 1}

defaults_multi = {'NB_CS': 3, 'NB_M0': 1, 'NB_M1': 5, 'NB_M2': 5, 'NB_SQLX': 5,
                  'NB_RAWX': 7, 'NB_RAINX': 3, 'NB_ECD': 1}

# XXX When /usr/sbin/httpd is present we suspect a Redhat/Centos/Fedora
# environment. If not, we consider being in a Ubuntu/Debian environment.
# Sorry for the others, we cannot manage everything in this helper script for
# developers, so consider using the standard deployment tools for your
# prefered Linux distribution.
HTTPD_BINARY = '/usr/sbin/httpd'
APACHE2_MODULES_SYSTEM_DIR = ''
if not os.path.exists('/usr/sbin/httpd'):
    HTTPD_BINARY = '/usr/sbin/apache2'
    APACHE2_MODULES_SYSTEM_DIR = '/usr/lib/apache2/'


def record(env):
    out = {'addr': "%s:%s" % (env['IP'], env['PORT']), 'num': env['SRVNUM']}
    if 'VOLUME' in env:
        out['path'] = env['VOLUME']
    return out


def config(env):
    return '{CFGDIR}/{NS}-{SRVTYPE}-{SRVNUM}.conf'.format(**env)


def watch(env):
    return '{WATCHDIR}/{NS}-{SRVTYPE}-{SRVNUM}.yml'.format(**env)


def wsgi(env):
    return '{CFGDIR}/{NS}-{SRVTYPE}-{SRVNUM}.wsgi'.format(**env)


def gridinit(env):
    return '{CFGDIR}/gridinit.conf'.format(**env)


def mkdir_noerror(d):
    try:
        os.makedirs(d, 0700)
    except OSError as e:
        if e.errno != errno.EEXIST:
            raise e


def type2exe(t):
    return EXE_PREFIX + '-' + str(t) + '-server'


def next_port():
    global port
    res, port = port, port + 1
    return res


def generate(ns, ip, options={}, defaults={}):
    def getint(v, default):
        if v is None:
            return int(default)
        return int(v)

    global port
    port = getint(options.get('port-start', None), 6000)

    all_services = {}

    port_proxy = next_port()
    port_event_agent = next_port()

    versioning = 1
    stgpol = "SINGLE"

    meta2_replicas = getint(options.get(M2_REPLICAS, None), defaults['NB_M2'])
    sqlx_replicas = getint(options.get(SQLX_REPLICAS, None), defaults['NB_SQLX'])

<<<<<<< HEAD
    if options.get(M2_VERSIONS,None):
        versioning = options [M2_VERSIONS]
    if options.get(M2_STGPOL,None):
        stgpol = options [M2_STGPOL]
=======
    if options.get(M2_VERSIONS, None) is not None:
        versioning = options[M2_VERSIONS]
    if options.get(M2_STGPOL, None) is not None:
        stgpol = options[M2_STGPOL]
>>>>>>> bbfe65a8

    ENV = dict(IP=ip, NS=ns, HOME=HOME, EXE_PREFIX=EXE_PREFIX,
               PATH=PATH, LIBDIR=LIBDIR,
               OIODIR=OIODIR, SDSDIR=SDSDIR, TMPDIR=TMPDIR,
               DATADIR=DATADIR,
               CFGDIR=CFGDIR,
               RUNDIR=RUNDIR,
               SPOOLDIR=SPOOLDIR,
               LOGDIR=LOGDIR,
               CODEDIR=CODEDIR,
               WATCHDIR=WATCHDIR,
               UID=str(os.geteuid()),
               GID=str(os.getgid()),
               USER=str(pwd.getpwuid(os.getuid()).pw_name),
               GROUP=str(grp.getgrgid(os.getgid()).gr_name),
               VERSIONING=versioning,
               STGPOL=stgpol,
               PORT_PROXYD=port_proxy,
               M2_REPLICAS=meta2_replicas,
               M2_DISTANCE=str(1),
               SQLX_REPLICAS=sqlx_replicas,
               SQLX_DISTANCE=str(1),
               APACHE2_MODULES_SYSTEM_DIR=APACHE2_MODULES_SYSTEM_DIR,
               HTTPD_BINARY=HTTPD_BINARY)

    def merge_env(add):
        env = dict(ENV)
        env.update(add)
        if options.get(PROFILE, None) == "valgrind":
            orig_exe = env.get('EXE', env['EXE_PREFIX'])
            new_exe = "valgrind --leak-check=full --leak-resolution=high\
 --trace-children=yes --log-file=/tmp/%q{ORIG_EXE}.%p.valgrind " + orig_exe
            env['env.ORIG_EXE'] = orig_exe
            env['EXE'] = new_exe
            env['env.G_DEBUG'] = "gc-friendly"
            env['env.G_SLICE'] = "always-malloc"
        return env

    def subenv(add):
        env = merge_env(add)
        env['VOLUME'] = '{DATADIR}/{NS}-{SRVTYPE}-{SRVNUM}'.format(**env)
        return env

<<<<<<< HEAD
    ENV['CHUNK_SIZE'] = getint( options.get(CHUNK_SIZE, None), 1024*1024)
    ENV['MONITOR_PERIOD'] = getint( options.get(MONITOR_PERIOD, None), 5)
    if options.get(ZOOKEEPER, None):
        ENV['NOZK'] = '#'
    else:
=======
    ENV['CHUNK_SIZE'] = getint(options.get(CHUNK_SIZE, None), 1024*1024)
    ENV['MONITOR_PERIOD'] = getint(options.get(MONITOR_PERIOD, None), 5)
    if options.get(ZOOKEEPER, None):
>>>>>>> bbfe65a8
        ENV['NOZK'] = ''
    else:
        ENV['NOZK'] = '#'

    mkdir_noerror(SDSDIR)
    mkdir_noerror(CODEDIR)
    mkdir_noerror(DATADIR)
    mkdir_noerror(CFGDIR)
    mkdir_noerror(WATCHDIR)
    mkdir_noerror(RUNDIR)
    mkdir_noerror(LOGDIR)

    def add_service(env):
        t = env['SRVTYPE']
        if t not in all_services:
            all_services[t] = []
        all_services[t].append(record(env))

    # gridinit header
    with open(gridinit(ENV), 'w+') as f:
        tpl = Template(template_gridinit_header)
        f.write(tpl.safe_substitute(ENV))

    # consciences
<<<<<<< HEAD
    if options ['conscience'].get(IS_PRESENT, None):
=======
    if options['conscience'].get(IS_PRESENT, None):
>>>>>>> bbfe65a8
        cs = list()
        with open('{CFGDIR}/{NS}-policies.conf'.format(**ENV), 'w+') as f:
            tpl = Template(template_conscience_policies)
            f.write(tpl.safe_substitute(ENV))
        # Prepare a list of consciences
        for num in range(1, 1+getint(options['conscience'].get(SVC_NB, None), defaults['NB_CS'])):
            cs.append((num, next_port(), next_port()))
        ENV.update({
                    'CS_ALL_PUB': ','.join([str(ip)+':'+str(pub) for _, pub, _ in cs]),
                    'CS_ALL_HUB': ','.join(['tcp://'+str(ip)+':'+str(hub) for _, _, hub in cs]),
        })
        for num, pub, hub in cs:
            env = subenv({'SRVTYPE': 'conscience', 'SRVNUM': num, 'PORT': pub, 'PORT_HUB': hub})
            add_service(env)
            with open(gridinit(env), 'a+') as f:
                tpl = Template(template_conscience_gridinit)
                f.write(tpl.safe_substitute(env))
            with open(config(env), 'w+') as f:
                tpl = Template(template_conscience_service)
                f.write(tpl.safe_substitute(env))

    # meta* + sqlx
    def generate_meta(t, n, tpl):
        env = subenv({'SRVTYPE': t, 'SRVNUM': n, 'PORT': next_port(),
                      'EXE': ENV['EXE_PREFIX'] + '-' + t + '-server'})
        add_service(env)
        # gridinit config
        tpl = Template(tpl)
        with open(gridinit(env), 'a+') as f:
            f.write(tpl.safe_substitute(env))
            for key in (k for k in env.iterkeys() if k.startswith("env.")):
                f.write("%s=%s\n" % (key, env[key]))
        # watcher
        tpl = Template(template_meta_watch)
        with open(watch(env), 'w+') as f:
            f.write(tpl.safe_substitute(env))
<<<<<<< HEAD
    if options ['meta0'].get(IS_PRESENT, None):
        for i in range(1, 1+getint(options ['meta0'].get(SERVICE_NUMBER, None), defaults['NB_M0'])):
            generate_meta('meta0', i, template_gridinit_meta)
    if options ['meta1'].get(IS_PRESENT, None):
        for i in range(1, 1+getint(options ['meta1'].get(SERVICE_NUMBER, None), defaults['NB_M1'])):
            generate_meta('meta1', i, template_gridinit_meta)
    if options ['meta2'].get(IS_PRESENT, None):
        for i in range(1, 1+getint(options ['meta2'].get(SERVICE_NUMBER, None), meta2_replicas)):
            generate_meta('meta2', i, template_gridinit_meta)
    if options ['sqlx'].get(IS_PRESENT, None):
        for i in range(1, 1+getint(options ['sqlx'].get(SERVICE_NUMBER, None), sqlx_replicas)):
            generate_meta('sqlx', i, template_gridinit_sqlx)

    # RAWX
    if options ['rawx'].get(IS_PRESENT, None):
        for num in range(1, 1+getint(options ['rawx'].get(SERVICE_NUMBER, None), defaults['NB_RAWX'])):
            env = subenv({'SRVTYPE':'rawx', 'SRVNUM':num, 'PORT':next_port()})
=======

    if options['meta0'].get(IS_PRESENT, None):
        for i in range(1, 1+getint(options['meta0'].get(SVC_NB, None), defaults['NB_M0'])):
            generate_meta('meta0', i, template_gridinit_meta)
    if options['meta1'].get(IS_PRESENT, None):
        for i in range(1, 1+getint(options['meta1'].get(SVC_NB, None), defaults['NB_M1'])):
            generate_meta('meta1', i, template_gridinit_meta)
    if options['meta2'].get(IS_PRESENT, None):
        for i in range(1, 1+getint(options['meta2'].get(SVC_NB, None), meta2_replicas)):
            generate_meta('meta2', i, template_gridinit_meta)
    if options['sqlx'].get(IS_PRESENT, None):
        for i in range(1, 1+getint(options['sqlx'].get(SVC_NB, None), sqlx_replicas)):
            generate_meta('sqlx', i, template_gridinit_sqlx)

    # RAWX
    if options['rawx'].get(IS_PRESENT, None):
        for num in range(1, 1+getint(options['rawx'].get(SVC_NB, None), defaults['NB_RAWX'])):
            env = subenv({'SRVTYPE': 'rawx', 'SRVNUM': num, 'PORT': next_port()})
>>>>>>> bbfe65a8
            add_service(env)
            # gridinit
            tpl = Template(template_gridinit_httpd)
            with open(gridinit(env), 'a+') as f:
                f.write(tpl.safe_substitute(env))
            # service
            tpl = Template(template_rawx_service)
            to_write = tpl.safe_substitute(env)
            if options.get(OPENSUSE, None):
                to_write = re.sub(r"LoadModule.*mpm_worker.*", "", to_write)
            with open(config(env), 'w+') as f:
                f.write(to_write)
            # watcher
            tpl = Template(template_rawx_watch)
            to_write = tpl.safe_substitute(env)
            with open(watch(env), 'w+') as f:
                f.write(to_write)

    # rainx
<<<<<<< HEAD
    if options ['rainx'].get(IS_PRESENT, None):
        for num in range(1, 1+getint(options ['rainx'].get(SERVICE_NUMBER), defaults['NB_RAINX'])):
            env = subenv({'SRVTYPE':'rainx', 'SRVNUM':num, 'PORT':next_port()})
=======
    if options['rainx'].get(IS_PRESENT, None):
        for num in range(1, 1+getint(options['rainx'].get(SVC_NB), defaults['NB_RAINX'])):
            env = subenv({'SRVTYPE': 'rainx', 'SRVNUM': num, 'PORT': next_port()})
>>>>>>> bbfe65a8
            add_service(env)
            # gridinit
            tpl = Template(template_gridinit_httpd)
            with open(gridinit(env), 'a+') as f:
                f.write(tpl.safe_substitute(env))
            # service
            tpl = Template(template_rainx_service)
            to_write = tpl.safe_substitute(env)
<<<<<<< HEAD
            if options.get(OPENSUSE,None):
=======
            if options.get(OPENSUSE, None):
>>>>>>> bbfe65a8
                to_write = re.sub(r"LoadModule.*mpm_worker.*", "", to_write)
            with open(config(env), 'w+') as f:
                f.write(to_write)
            # watcher
            tpl = Template(template_rainx_watch)
            to_write = tpl.safe_substitute(env)
            with open(watch(env), 'w+') as f:
                f.write(to_write)

    # ecd
    if options['ecd'].get(IS_PRESENT, False):
        ecd_nb = 1+getint(options['ecd'].get(SVC_NB), defaults['NB_ECD'])
        for num in range(1, ecd_nb):
            env = subenv({'SRVTYPE': 'ecd',
                          'SRVNUM': num,
                          'PORT': next_port()})
            add_service(env)
            # gridinit
            tpl = Template(template_gridinit_httpd)
            with open(gridinit(env), 'a+') as f:
                f.write(tpl.safe_substitute(env))
            # service
            tpl = Template(template_wsgi_service_host)
            to_write = tpl.safe_substitute(env)
            if options.get(OPENSUSE, False):
                to_write = re.sub(r"LoadModule.*mpm_worker.*", "", to_write)
            with open(config(env), 'w+') as f:
                f.write(to_write)
            # service desc
            tpl = Template(template_wsgi_service_descr)
            to_write = tpl.safe_substitute(env)
            with open(wsgi(env), 'w+') as f:
                f.write(to_write)

    # redis
    env = subenv({'SRVTYPE': 'redis', 'SRVNUM': 1, 'PORT': 6379})
    add_service(env)
    if options.get(ALLOW_REDIS, None):
        with open(gridinit(env), 'a+') as f:
            tpl = Template(template_redis_gridinit)
            f.write(tpl.safe_substitute(env))
        with open(config(env), 'w+') as f:
            tpl = Template(template_redis)
            f.write(tpl.safe_substitute(env))
        with open(watch(env), 'w+') as f:
            tpl = Template(template_redis_watch)
            f.write(tpl.safe_substitute(env))

    # proxy
    env = subenv({'SRVTYPE': 'proxy', 'SRVNUM': 1, 'PORT': port_proxy})
    add_service(env)
    with open(gridinit(env), 'a+') as f:
        tpl = Template(template_proxy_gridinit)
        f.write(tpl.safe_substitute(env))

    # account
    env = subenv({'SRVTYPE': 'account', 'SRVNUM': 1, 'PORT': next_port()})
    add_service(env)
    with open(gridinit(env), 'a+') as f:
        tpl = Template(template_account_gridinit)
        f.write(tpl.safe_substitute(env))
    with open(config(env), 'w+') as f:
        tpl = Template(template_account)
        f.write(tpl.safe_substitute(env))
    with open(watch(env), 'w+') as f:
        tpl = Template(template_account_watch)
        f.write(tpl.safe_substitute(env))

    # rdir
    env = subenv({'SRVTYPE': 'rdir', 'SRVNUM': 1, 'PORT': next_port()})
    add_service(env)
    with open(gridinit(env), 'a+') as f:
        tpl = Template(template_rdir_gridinit)
        f.write(tpl.safe_substitute(env))
    with open(config(env), 'w+') as f:
        tpl = Template(template_rdir)
        f.write(tpl.safe_substitute(env))
    with open(watch(env), 'w+') as f:
        tpl = Template(template_rdir_watch)
        f.write(tpl.safe_substitute(env))

    # Event agent configuration
    env = subenv({'SRVTYPE': 'event-agent', 'SRVNUM': 1, 'PORT': port_event_agent})
    add_service(env)
    with open(CFGDIR + '/' + 'event-agent.conf', 'w+') as f:
        tpl = Template(template_event_agent)
        f.write(tpl.safe_substitute(env))
    with open(CFGDIR + '/' + 'event-handlers.conf', 'w+') as f:
        tpl = Template(template_event_agent_handlers)
        f.write(tpl.safe_substitute(env))

    # Conscience agent configuration
    env = subenv({'SRVTYPE': 'conscience-agent', 'SRVNUM': 1, 'PORT': port_event_agent})
    with open(CFGDIR + '/' + 'conscience-agent.yml', 'w+') as f:
        tpl = Template(template_conscience_agent)
        f.write(tpl.safe_substitute(env))

    # sqlx schemas
    base = '{CFGDIR}/sqlx/schemas'.format(**ENV)
    mkdir_noerror(base)
    for name, content in sqlx_schemas:
        with open(base + '/' + name, 'w+') as f:
            f.write(content)

    # gridinit header
    with open(gridinit(ENV), 'a+') as f:
        tpl = Template(template_gridinit_ns)
        f.write(tpl.safe_substitute(ENV))
    # system config
    with open('{OIODIR}/sds.conf'.format(**ENV), 'w+') as f:
        tpl = Template(template_local_header)
        f.write(tpl.safe_substitute(ENV))
        tpl = Template(template_local_ns)
        f.write(tpl.safe_substitute(ENV))

    # ensure the services'es volumes
    for srvtype in all_services:
        for rec in all_services[srvtype]:
            if 'path' in rec:
                mkdir_noerror(rec['path'])

    all_services["namespace"] = ns
    all_services["chunk_size"] = ENV['CHUNK_SIZE']
    all_services["stgpol"] = stgpol
    all_services["account"] = 'test_account'
    all_services["sds_path"] = SDSDIR
    with open('{CFGDIR}/test.conf'.format(**ENV), 'w+') as f:
        f.write(json.dumps(all_services, indent=2, sort_keys=True))


def init_dic():
    dic = {}
    dic['conscience'] = {SVC_NB: None, IS_PRESENT: True}
    dic['meta0'] = {SVC_NB: None, IS_PRESENT: True}
    dic['meta1'] = {SVC_NB: None, IS_PRESENT: True}
    dic['meta2'] = {SVC_NB: None, IS_PRESENT: True}
    dic['sqlx'] = {SVC_NB: None, IS_PRESENT: True}
    dic['rawx'] = {SVC_NB: None, IS_PRESENT: True}
    dic['rainx'] = {SVC_NB: None, IS_PRESENT: True}
    dic['ecd'] = {SVC_NB: None, IS_PRESENT: True}
    dic[ZOOKEEPER] = True
    return dic


def _byteify(data, ignore_dicts=False):
    # if this is a unicode string, return its string representation
    if isinstance(data, unicode):
        return data.encode('utf-8')
        # if this is a list of values, return list of byteified values
    if isinstance(data, list):
        return [_byteify(item, ignore_dicts=True) for item in data]
    # if this is a dictionary, return dictionary of byteified keys and values
    # but only if we haven't already byteified it
    if isinstance(data, dict) and not ignore_dicts:
        return {
            _byteify(key, ignore_dicts=True): _byteify(value, ignore_dicts=True)
            for key, value in data.iteritems()
        }
    # if it's anything else, return it in its original form
    return data


def main():
    from optparse import OptionParser as OptionParser
    parser = OptionParser()
    parser.add_option("--file", action="store", type="string", dest="FILE_PARAMETER")
    options, args = parser.parse_args()
    opts = init_dic()
    if options.FILE_PARAMETER is not None:
        f = open(options.FILE_PARAMETER, 'r')
        if options.FILE_PARAMETER.find('.json') != -1:
            opts.update(json.load(f, object_hook=_byteify))
        elif options.FILE_PARAMETER.find('.yml') != -1:
            opts.update(yaml.load(f))
        f.close()
<<<<<<< HEAD
    if opts.get(BIG,None):
=======
    if opts.get(BIG, None):
>>>>>>> bbfe65a8
        generate(args[0], args[1], opts, defaults_multi)
    else:
        generate(args[0], args[1], opts, defaults_small)


if __name__ == '__main__':
    main()<|MERGE_RESOLUTION|>--- conflicted
+++ resolved
@@ -900,17 +900,10 @@
     meta2_replicas = getint(options.get(M2_REPLICAS, None), defaults['NB_M2'])
     sqlx_replicas = getint(options.get(SQLX_REPLICAS, None), defaults['NB_SQLX'])
 
-<<<<<<< HEAD
-    if options.get(M2_VERSIONS,None):
-        versioning = options [M2_VERSIONS]
-    if options.get(M2_STGPOL,None):
-        stgpol = options [M2_STGPOL]
-=======
-    if options.get(M2_VERSIONS, None) is not None:
+    if options.get(M2_VERSIONS, None):
         versioning = options[M2_VERSIONS]
-    if options.get(M2_STGPOL, None) is not None:
+    if options.get(M2_STGPOL, None):
         stgpol = options[M2_STGPOL]
->>>>>>> bbfe65a8
 
     ENV = dict(IP=ip, NS=ns, HOME=HOME, EXE_PREFIX=EXE_PREFIX,
                PATH=PATH, LIBDIR=LIBDIR,
@@ -954,17 +947,9 @@
         env['VOLUME'] = '{DATADIR}/{NS}-{SRVTYPE}-{SRVNUM}'.format(**env)
         return env
 
-<<<<<<< HEAD
-    ENV['CHUNK_SIZE'] = getint( options.get(CHUNK_SIZE, None), 1024*1024)
-    ENV['MONITOR_PERIOD'] = getint( options.get(MONITOR_PERIOD, None), 5)
-    if options.get(ZOOKEEPER, None):
-        ENV['NOZK'] = '#'
-    else:
-=======
     ENV['CHUNK_SIZE'] = getint(options.get(CHUNK_SIZE, None), 1024*1024)
     ENV['MONITOR_PERIOD'] = getint(options.get(MONITOR_PERIOD, None), 5)
     if options.get(ZOOKEEPER, None):
->>>>>>> bbfe65a8
         ENV['NOZK'] = ''
     else:
         ENV['NOZK'] = '#'
@@ -989,11 +974,7 @@
         f.write(tpl.safe_substitute(ENV))
 
     # consciences
-<<<<<<< HEAD
-    if options ['conscience'].get(IS_PRESENT, None):
-=======
     if options['conscience'].get(IS_PRESENT, None):
->>>>>>> bbfe65a8
         cs = list()
         with open('{CFGDIR}/{NS}-policies.conf'.format(**ENV), 'w+') as f:
             tpl = Template(template_conscience_policies)
@@ -1030,25 +1011,6 @@
         tpl = Template(template_meta_watch)
         with open(watch(env), 'w+') as f:
             f.write(tpl.safe_substitute(env))
-<<<<<<< HEAD
-    if options ['meta0'].get(IS_PRESENT, None):
-        for i in range(1, 1+getint(options ['meta0'].get(SERVICE_NUMBER, None), defaults['NB_M0'])):
-            generate_meta('meta0', i, template_gridinit_meta)
-    if options ['meta1'].get(IS_PRESENT, None):
-        for i in range(1, 1+getint(options ['meta1'].get(SERVICE_NUMBER, None), defaults['NB_M1'])):
-            generate_meta('meta1', i, template_gridinit_meta)
-    if options ['meta2'].get(IS_PRESENT, None):
-        for i in range(1, 1+getint(options ['meta2'].get(SERVICE_NUMBER, None), meta2_replicas)):
-            generate_meta('meta2', i, template_gridinit_meta)
-    if options ['sqlx'].get(IS_PRESENT, None):
-        for i in range(1, 1+getint(options ['sqlx'].get(SERVICE_NUMBER, None), sqlx_replicas)):
-            generate_meta('sqlx', i, template_gridinit_sqlx)
-
-    # RAWX
-    if options ['rawx'].get(IS_PRESENT, None):
-        for num in range(1, 1+getint(options ['rawx'].get(SERVICE_NUMBER, None), defaults['NB_RAWX'])):
-            env = subenv({'SRVTYPE':'rawx', 'SRVNUM':num, 'PORT':next_port()})
-=======
 
     if options['meta0'].get(IS_PRESENT, None):
         for i in range(1, 1+getint(options['meta0'].get(SVC_NB, None), defaults['NB_M0'])):
@@ -1067,7 +1029,6 @@
     if options['rawx'].get(IS_PRESENT, None):
         for num in range(1, 1+getint(options['rawx'].get(SVC_NB, None), defaults['NB_RAWX'])):
             env = subenv({'SRVTYPE': 'rawx', 'SRVNUM': num, 'PORT': next_port()})
->>>>>>> bbfe65a8
             add_service(env)
             # gridinit
             tpl = Template(template_gridinit_httpd)
@@ -1087,15 +1048,9 @@
                 f.write(to_write)
 
     # rainx
-<<<<<<< HEAD
-    if options ['rainx'].get(IS_PRESENT, None):
-        for num in range(1, 1+getint(options ['rainx'].get(SERVICE_NUMBER), defaults['NB_RAINX'])):
-            env = subenv({'SRVTYPE':'rainx', 'SRVNUM':num, 'PORT':next_port()})
-=======
     if options['rainx'].get(IS_PRESENT, None):
         for num in range(1, 1+getint(options['rainx'].get(SVC_NB), defaults['NB_RAINX'])):
             env = subenv({'SRVTYPE': 'rainx', 'SRVNUM': num, 'PORT': next_port()})
->>>>>>> bbfe65a8
             add_service(env)
             # gridinit
             tpl = Template(template_gridinit_httpd)
@@ -1104,11 +1059,7 @@
             # service
             tpl = Template(template_rainx_service)
             to_write = tpl.safe_substitute(env)
-<<<<<<< HEAD
-            if options.get(OPENSUSE,None):
-=======
             if options.get(OPENSUSE, None):
->>>>>>> bbfe65a8
                 to_write = re.sub(r"LoadModule.*mpm_worker.*", "", to_write)
             with open(config(env), 'w+') as f:
                 f.write(to_write)
@@ -1284,11 +1235,7 @@
         elif options.FILE_PARAMETER.find('.yml') != -1:
             opts.update(yaml.load(f))
         f.close()
-<<<<<<< HEAD
-    if opts.get(BIG,None):
-=======
     if opts.get(BIG, None):
->>>>>>> bbfe65a8
         generate(args[0], args[1], opts, defaults_multi)
     else:
         generate(args[0], args[1], opts, defaults_small)
