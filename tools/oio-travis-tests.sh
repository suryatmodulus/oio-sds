--- conflicted
+++ resolved
@@ -46,21 +46,11 @@
 }
 
 function trap_exit {
-<<<<<<< HEAD
 	set +e
 	#pip list
 	gridinit_cmd -S $HOME/.oio/sds/run/gridinit.sock status3
 	#dump_syslog
 	oio-gdb.py
-=======
-    set +e
-    #pip list
-    gridinit_cmd -S $HOME/.oio/sds/run/gridinit.sock status3
-    #dump_syslog
-    tail -n 5 $HOME/.oio/sds/logs/${OIO_NS}-container-1-errors.log
-    tail -n 5 $HOME/.oio/sds/logs/${OIO_NS}-ecd-1-errors.log
-    oio-gdb.py
->>>>>>> fb836483
 }
 
 trap trap_exit EXIT
@@ -133,7 +123,6 @@
 	done
 }
 
-<<<<<<< HEAD
 wait_proxy_cache() {
     cnt=$(oio-test-config.py -t rawx | wc -l)
     while true; do
@@ -152,7 +141,8 @@
         fi
         sleep 0.1
     done
-=======
+}
+
 ec_tests () {
 	randomize_env
     $OIO_RESET -N $OIO_NS $@
@@ -168,7 +158,6 @@
 
     gridinit_cmd -S $HOME/.oio/sds/run/gridinit.sock stop
 	sleep 0.5
->>>>>>> fb836483
 }
 
 func_tests () {
@@ -184,7 +173,6 @@
 
 	test_proxy_forward
 
-<<<<<<< HEAD
 	wait_proxy_cache
 
 	# test a content with a strange name, through the CLI and the API
@@ -200,7 +188,7 @@
 	# At least spawn one oio-crawler-integrity on a container that exists
 	# TODO(jfs): Move in a tests/functional/cli python test
 	${PYTHON} $(which oio-crawler-integrity) $OIO_NS $OIO_ACCOUNT $CNAME
-=======
+
     if [ -n "${REBUILDER}" ]; then
         for i in $(seq 1 100); do
             dd if=/dev/urandom of=/tmp/openio_object_$i bs=1K \
@@ -212,7 +200,6 @@
         # test rebuilder (meta1, meta2 and blob)
         ${SRCDIR}/tools/oio-test-rebuilder.sh -n "${OIO_NS}"
     fi
->>>>>>> fb836483
 
 	# Run the whole suite of functional tests (Python)
 	cd $SRCDIR
@@ -223,11 +210,6 @@
 	cd $WRKDIR
 	make -C tests/func test
 
-<<<<<<< HEAD
-	# Create a file just bigger than chunk size
-	SOURCE=$(mktemp)
-	dd if=/dev/urandom of=$SOURCE bs=128K count=9
-=======
     # test a content with a strange name, through the CLI and the API
     /usr/bin/fallocate -l $RANDOM /tmp/blob%
     CNAME=$RANDOM
@@ -236,12 +218,12 @@
     # TODO(jfs): Move in a tests/functional/cli python test
     ${PYTHON} $(which oio-crawler-integrity) $OIO_NS $OIO_ACCOUNT $CNAME
 
-    # Create a file just bigger than chunk size
-    SOURCE=$(mktemp)
-    dd if=/dev/urandom of=$SOURCE bs=128K count=9
->>>>>>> fb836483
+	# Create a file just bigger than chunk size
+	SOURCE=$(mktemp)
+	dd if=/dev/urandom of=$SOURCE bs=128K count=9
+
 	# Run the test-suite of the C API
-	./core/tool_roundtrip $SOURCE
+	${WRKDIR}/core/tool_roundtrip $SOURCE
 	rm -f $SOURCE
 
 	test_oio_cluster
@@ -303,21 +285,14 @@
 fi
 
 if is_running_test_suite "repli" ; then
-<<<<<<< HEAD
 	echo -e "\n### Replication tests"
+    export REBUILDER=1
 	func_tests -f "${SRCDIR}/etc/bootstrap-preset-smallrepli.yml" \
 		-f "${SRCDIR}/etc/bootstrap-option-udp.yml" \
 		-f "${SRCDIR}/etc/bootstrap-option-long-timeouts.yml" \
 		-f "${SRCDIR}/etc/bootstrap-meta1-1digits.yml"
-	fi
-=======
-    echo -e "\n### Replication tests"
-    export REBUILDER=1
-    func_tests -f "${SRCDIR}/etc/bootstrap-preset-smallrepli.yml" \
-            -f "${SRCDIR}/etc/bootstrap-option-udp.yml"
     unset REBUILDER
 fi
->>>>>>> fb836483
 
 if is_running_test_suite "worm" ; then
 	echo -e "\n### WORM tests"
@@ -354,18 +329,9 @@
 fi
 
 if is_running_test_suite "3copies" ; then
-<<<<<<< HEAD
 	echo -e "\n### 3copies tests"
+    export REBUILDER=1
 	func_tests -f "${SRCDIR}/etc/bootstrap-preset-3COPIES-11RAWX.yml"
-fi
-
-if is_running_test_suite "ec" ; then
-	echo -e "\n### EC tests"
-	func_tests -f "${SRCDIR}/etc/bootstrap-preset-EC.yml"
-=======
-    echo -e "\n### 3copies tests"
-    export REBUILDER=1
-    func_tests -f "${SRCDIR}/etc/bootstrap-preset-3COPIES-11RAWX.yml"
     unset REBUILDER
 fi
 
@@ -377,7 +343,6 @@
 
     func_tests -f "${SRCDIR}/etc/bootstrap-preset-EC.yml"
     unset REBUILDER
->>>>>>> fb836483
 fi
 
 if is_running_test_suite "multi-beanstalk" ; then
