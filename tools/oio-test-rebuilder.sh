#!/usr/bin/env bash

<<<<<<< HEAD
=======
NAMESPACE=$($(which oio-test-config.py) -n)
WORKERS=4
>>>>>>> d070ecab
CLI=$(which openio)
CONFIG=$(which oio-test-config.py)
NAMESPACE=$($CONFIG -n)
WORKERS=10

SVCID_ENABLED=$(openio cluster list rawx -c 'Service Id' -f value | grep -v 'n/a')
GRIDINIT="gridinit_cmd -S $HOME/.oio/sds/run/gridinit.sock"

usage() {
  echo "Usage: $(basename "${0}") -n namespace -w workers"
  echo "Example (default): $(basename "${0}") -n ${NAMESPACE} -w ${WORKERS}"
  exit
}

while getopts ":n:w:p:" opt; do
  case $opt in
    n)
      echo "-n was triggered, Parameter: $OPTARG" >&2
      NAMESPACE=$OPTARG
      if [ -z "${NAMESPACE}" ]; then
        echo "Missing namespace name"
        exit 1
      fi
      ;;
    w)
      echo "-w was triggered, Parameter: $OPTARG" >&2
      WORKERS=$OPTARG
      if [ -z "${WORKERS}" ]; then
        echo "Missing number of workers"
        exit 1
      fi
      ;;
    *)
      usage
      exit 0
      ;;
  esac
done

PROXY=$($CONFIG -t proxy -1)

FAIL=false

TMP_VOLUME="${TMPDIR:-/tmp}/openio_volume_before"
TMP_FILE_BEFORE="${TMPDIR:-/tmp}/openio_file_before"
TMP_FILE_AFTER="${TMPDIR:-/tmp}/openio_file_after"

RED='\033[0;31m'
GREEN='\033[0;32m'
NO_COLOR='\033[0m'

update_timeout()
{
  TIMEOUT=$1
  for META_TYPE in meta0 meta1 meta2; do
    $CLI cluster list "${META_TYPE}" -f value -c Addr \
        | while read -r URL; do
      curl -X POST -d "{\"resolver.cache.csm0.ttl.default\": ${TIMEOUT}, \"resolver.cache.srv.ttl.default\": ${TIMEOUT}}" \
          "http://${PROXY}/v3.0/forward/config?id=${URL}"
    done
  done
  sleep 10
}

check_and_remove_meta()
{
  TYPE=$1

  META_COPY=$(/usr/bin/curl -X POST \
      "http://${PROXY}/v3.0/${NAMESPACE}/lb/poll?pool=${TYPE}" 2> /dev/null \
      | /bin/grep -o "\"addr\":" | /usr/bin/wc -l)
  if [ "${META_COPY}" -le 0 ]; then
    echo >&2 "proxy: No response"
    exit 1
  fi
  if [ "${META_COPY}" -le 1 ]; then
    return
  fi

  OLD_IFS=$IFS
  IFS=' ' read -r META_IP_TO_REBUILD META_LOC_TO_REBUILD <<< \
      "$($CLI cluster list "${TYPE}" -c Addr -c Volume \
      -f value | /usr/bin/shuf -n 1)"
  IFS=$OLD_IFS

  SERVICE="${META_LOC_TO_REBUILD##*/}"
  echo >&2 "Stop the ${TYPE} ${META_IP_TO_REBUILD}"
  ${GRIDINIT} stop "${SERVICE}" > /dev/null

  echo >&2 "Remove the ${TYPE} ${META_IP_TO_REBUILD}"
  /bin/rm -rf "${TMP_VOLUME}"
  /bin/cp -a "${META_LOC_TO_REBUILD}" "${TMP_VOLUME}"
  /bin/rm -rf "${META_LOC_TO_REBUILD}"
  /bin/mkdir "${META_LOC_TO_REBUILD}"

  echo >&2 "Restart the ${TYPE} ${META_IP_TO_REBUILD}"
  ${GRIDINIT} restart "${SERVICE}" > /dev/null
  ${CLI} cluster wait -s 50 "${TYPE}" > /dev/null

  echo "${META_IP_TO_REBUILD} ${META_LOC_TO_REBUILD}"
}

oio_meta_rebuilder()
{
  set -e

  TYPE=$1

  mysqldiff()
  {
    if ! TABLES_1=$(/usr/bin/sqlite3 "${1}" ".tables" 2> /dev/null) \
        || [ -z "${TABLES_1}" ]; then
      return 1
    fi
    if ! TABLES_2=$(/usr/bin/sqlite3 "${2}" ".tables" 2> /dev/null) \
        || [ -z "${TABLES_2}" ]; then
      return 1
    fi
    if [ "${TABLES_1}" != "${TABLES_2}" ]; then
      echo >&2 "${TABLES_1}"
      echo >&2 "${TABLES_2}"
      return 0
    fi
    OLD_IFS=$IFS
    IFS=' '
    for TABLE in $(echo "${TABLES_1}"); do
      if ! TABLE_1=$(/usr/bin/sqlite3 "${1}" "SELECT * FROM ${TABLE}" \
          2> /dev/null); then
        IFS=$OLD_IFS
        return 1
      fi
      if ! TABLE_2=$(/usr/bin/sqlite3 "${2}" "SELECT * FROM ${TABLE}" \
          2> /dev/null); then
        IFS=$OLD_IFS
        return 1
      fi
      if [ "${TABLE_1}" != "${TABLE_2}" ]; then
        echo >&2 "${TABLE_1}"
        echo >&2 "${TABLE_2}"
        IFS=$OLD_IFS
        return 0
      fi
    done
    IFS=$OLD_IFS
    return 0
  }

  echo ""
  echo "***** oio-${TYPE}-rebuilder *****"
  echo ""

  if [ -n "$2" ] && [ -n "$3" ]; then
    META_IP_TO_REBUILD=$2
    META_LOC_TO_REBUILD=$3
  else
    META=$(check_and_remove_meta "${TYPE}")
    if [ -z "${META}" ]; then
      printf "\noio-%s-rebuilder: SKIP (need at least 2 %s to run)\n" \
        "${TYPE}" "${TYPE}"
      return
    fi
    OLD_IFS=$IFS
    IFS=' ' read -r META_IP_TO_REBUILD META_LOC_TO_REBUILD <<< "${META}"
    IFS=$OLD_IFS
  fi

  update_timeout 1
  REBULD_TIME=$(date +%s)
  set +e

  sleep 3s

  echo >&2 "Start the rebuilding for ${TYPE} ${META_IP_TO_REBUILD}" \
      "with ${WORKERS} workers"
  if ! $(which oio-"${TYPE}"-rebuilder) --workers "${WORKERS}" \
      "${NAMESPACE}"; then
    FAIL=true
  fi

  set -e
  update_timeout 0
  set +e

  echo >&2 "Check the differences"

  for META in ${TMP_VOLUME}/*/*; do
    if [ "${TYPE}" == "meta1" ]; then
      if ! USER=$(/usr/bin/sqlite3 "${META}" "SELECT user FROM users LIMIT 1" \
          2> /dev/null); then
        echo >&2 "${META}: sqlite3 failed for ${TYPE} ${META_IP_TO_REBUILD}"
        FAIL=true
        continue
      fi
      if [ -z "${USER}" ]; then
        echo >&2 "${META}: empty"
        continue
      fi
    fi

    META_AFTER=${META//"${TMP_VOLUME}"/"${META_LOC_TO_REBUILD}"}
    if ! [ -f "${META_AFTER}" ]; then
<<<<<<< HEAD
      echo >&2 "${META}: No such file for ${TYPE} ${META_IP_TO_REBUILD}"
=======
      echo >&2 "${META}: missing file for ${TYPE} ${META_IP_TO_REBUILD}"
>>>>>>> d070ecab
      FAIL=true
      continue
    fi

    if ! LAST_REBUILD=$(/usr/bin/sqlite3 "${META_AFTER}" \
        "SELECT v FROM admin where k == 'user.sys.last_rebuild'" \
        2> /dev/null); then
      echo >&2 "${META}: sqlite3 failed for ${TYPE} ${META_IP_TO_REBUILD}"
      FAIL=true
      continue
    fi
    if [ -z "${LAST_REBUILD}" ]
    then
      echo >&2 "${META}: no rebuild date found for ${TYPE} ${META_IP_TO_REBUILD}"
      FAIL=true
<<<<<<< HEAD
    elif [ "${REBULD_TIME}" -gt "${LAST_REBUILD}" ]
=======
    elif [ "${REBULD_TIME}" -gt "${LAST_REBUILD}" ];
>>>>>>> d070ecab
    then
      echo >&2 "${META}: last rebuild date too old for ${TYPE} ${META_IP_TO_REBUILD}: ${LAST_REBUILD} < ${REBULD_TIME}"
      FAIL=true
      continue
    fi

    /bin/cp -a "${META}" "${TMP_FILE_BEFORE}"
    /bin/cp -a "${META_AFTER}" "${TMP_FILE_AFTER}"
    if ! /usr/bin/sqlite3 "${TMP_FILE_BEFORE}" \
        "DELETE FROM admin WHERE k == 'version:main.admin';
        DELETE FROM admin WHERE k == 'user.sys.last_rebuild'" &> /dev/null; then
      echo >&2 "${META}: sqlite3 failed for ${TYPE} ${META_IP_TO_REBUILD}"
      FAIL=true
      continue
    fi
    /usr/bin/sqlite3 "${TMP_FILE_AFTER}" \
        "DELETE FROM admin WHERE k == 'version:main.admin';
        DELETE FROM admin WHERE k == 'user.sys.last_rebuild'" &> /dev/null
    if ! /usr/bin/sqlite3 "${TMP_FILE_AFTER}" \
        "DELETE FROM admin WHERE k == 'version:main.admin';
        DELETE FROM admin WHERE k == 'user.sys.last_rebuild'" &> /dev/null; then
      echo >&2 "${META}: sqlite3 failed for ${TYPE} ${META_IP_TO_REBUILD}"
      FAIL=true
      continue
    fi
    if ! DIFF=$(mysqldiff "${TMP_FILE_BEFORE}" "${TMP_FILE_AFTER}" \
        2> /dev/null); then
      echo >&2 "${META}: sqldiff failed for ${TYPE} ${META_IP_TO_REBUILD}"
      FAIL=true
      continue
    fi
    if [ -n "${DIFF}" ]; then
      echo >&2 "${META}: Wrong content for ${TYPE} ${META_IP_TO_REBUILD}"
      FAIL=true
      continue
    fi
  done

  if [ "${FAIL}" = true ]; then
    printf "${RED}\noio-%s-rebuilder: FAILED\n${NO_COLOR}" "${TYPE}"
    exit 1
  else
    printf "${GREEN}\noio-%s-rebuilder: OK\n${NO_COLOR}" "${TYPE}"
  fi
}

resolve_chunk()
{
  ID=$(echo "$1" | sed -E -n -e 's,http://([^/]+)/.*,\1,p')
  NETLOC=$($CLI cluster resolve -f value rawx "$ID")
  echo "${1/$ID/$NETLOC}"
}

remove_rawx()
{
  OLD_IFS=$IFS
  IFS=' ' read -r RAWX_IP_TO_REBUILD RAWX_ID_TO_REBUILD RAWX_LOC_TO_REBUILD <<< \
      "$($CLI cluster list rawx -c Addr -c "Service Id" -c Volume -f value \
      | /usr/bin/shuf -n 1)"
  IFS=$OLD_IFS
  if [ -z "$SVCID_ENABLED" ] || [ "${RAWX_ID_TO_REBUILD}" = "n/a" ]
  then
    RAWX_ID_TO_REBUILD=${RAWX_IP_TO_REBUILD}
  fi

  TOTAL_CHUNKS=0
  while read -r RAWX_LOC; do
    TOTAL_CHUNKS=$(( TOTAL_CHUNKS + $(/usr/bin/find "${RAWX_LOC}" -type f \
    | /usr/bin/wc -l) ))
  done < <($CLI cluster list rawx -c Volume -f value)

  SERVICE="${RAWX_LOC_TO_REBUILD##*/}"
  echo >&2 "Stop the rawx ${RAWX_ID_TO_REBUILD}"
  ${GRIDINIT} stop "${SERVICE}" > /dev/null

  echo >&2 "Remove data from the rawx ${RAWX_ID_TO_REBUILD}"
  /bin/rm -rf "${TMP_VOLUME}"
  /bin/cp -a "${RAWX_LOC_TO_REBUILD}" "${TMP_VOLUME}"
  /bin/rm -rf "${RAWX_LOC_TO_REBUILD}"
  /bin/mkdir "${RAWX_LOC_TO_REBUILD}"

  echo >&2 "Restart the rawx ${RAWX_ID_TO_REBUILD}"
  ${GRIDINIT} restart "${SERVICE}" > /dev/null
  ${CLI} cluster wait -s 50 rawx > /dev/null

  echo "${RAWX_ID_TO_REBUILD} ${RAWX_LOC_TO_REBUILD} ${TOTAL_CHUNKS}"
}

oio_blob_rebuilder()
{
  set -e

  echo ""
  echo "***** oio-blob-rebuilder *****"
  echo ""

  if [ -n "$1" ] && [ -n "$2" ] && [ -n "$3" ]; then
    RAWX_ID_TO_REBUILD=$1
    RAWX_LOC_TO_REBUILD=$2
    TOTAL_CHUNKS=$3
  else
    RAWX=$(remove_rawx)
    if [ -z "${RAWX}" ]; then
      return
    fi
    OLD_IFS=$IFS
    IFS=' ' read -r RAWX_ID_TO_REBUILD RAWX_LOC_TO_REBUILD TOTAL_CHUNKS \
        <<< "${RAWX}"
    IFS=$OLD_IFS
  fi

  echo >&2 "Create an incident for rawx ${RAWX_ID_TO_REBUILD}"
  $CLI volume admin incident "${RAWX_ID_TO_REBUILD}"

  update_timeout 1
  set +e

<<<<<<< HEAD
  BLOB_REBUILDER_OPTIONS=( --workers "${WORKERS}" --allow-same-rawx )
  BEANSTALKD=$($CONFIG -t beanstalkd)
  MULTIBEANSTALKD=$(test $(echo "${BEANSTALKD}" | wc -l) -gt 1 && echo "true" || echo "false")
  if "${MULTIBEANSTALKD}" = true; then
    DISTRIBUTED=""

    OLD_IFS=$IFS
    IFS=$'\n'
    for BEANSTALKD_URL in $(echo "${BEANSTALKD}"); do
      DISTRIBUTED="${DISTRIBUTED};${BEANSTALKD_URL}"
    done
    IFS=$OLD_IFS

    DISTRIBUTED=$(echo "${DISTRIBUTED}" | cut -c 2-)
    BLOB_REBUILDER_OPTIONS=( --distributed "${DISTRIBUTED}" \
        --beanstalkd "$(echo "${BEANSTALKD}" | head -n 1)" \
        --beanstalkd-tube oio-rebuilt )
  fi

  echo >&2 "Start the rebuilding for rawx ${RAWX_ID_TO_REBUILD}"
  if ! $(which oio-blob-rebuilder) "${BLOB_REBUILDER_OPTIONS[@]}" \
      --volume "${RAWX_ID_TO_REBUILD}" "${NAMESPACE}"; then
=======
  echo >&2 "Start the rebuilding for rawx ${RAWX_ID_TO_REBUILD}"
  if ! $(which oio-blob-rebuilder) --volume "${RAWX_ID_TO_REBUILD}" \
      --workers "${WORKERS}" --allow-same-rawx "${NAMESPACE}"; then
>>>>>>> d070ecab
    FAIL=true
  fi

  set -e
  update_timeout 0
  set +e

  echo >&2 "Check the differences"

  TOTAL_CHUNKS_AFTER=0
  while read -r RAWX_LOC; do
    TOTAL_CHUNKS_AFTER=$(( TOTAL_CHUNKS_AFTER + \
        $(/usr/bin/find "${RAWX_LOC}" -type f | /usr/bin/wc -l) ))
  done < <($CLI cluster list rawx -c Volume -f value)
  if [ "${TOTAL_CHUNKS}" -ne "${TOTAL_CHUNKS_AFTER}" ]; then
    echo >&2 "Wrong number of chunks:" \
        "before=${TOTAL_CHUNKS} after=${TOTAL_CHUNKS_AFTER}"
    FAIL=true
  fi

  for CHUNK in ${TMP_VOLUME}/*/*; do
    CHUNK_ID=${CHUNK##*/}
    if ! FULLPATH=$(/usr/bin/getfattr -n "user.oio.content.fullpath:${CHUNK_ID}" \
        --only-values "${CHUNK}" 2> /dev/null); then
      echo >&2 "${CHUNK}: Missing fullpath attribute for rawx ${RAWX_ID_TO_REBUILD}"
      FAIL=true
      continue
    fi
    if ! POSITION=$(/usr/bin/getfattr -n "user.grid.chunk.position" \
        --only-values "${CHUNK}" 2> /dev/null); then
      echo >&2 "${CHUNK}: Missing attribute for rawx ${RAWX_ID_TO_REBUILD}"
      FAIL=true
      continue
    fi

    OLD_IFS=$IFS
    IFS='/' read -r ACCOUNT CONTAINER CONTENT VERSION CONTENTID <<< "${FULLPATH}"
    IFS=$OLD_IFS

    if ! CHUNK_URLS=$($CLI object locate \
        --oio-account "${ACCOUNT}" "${CONTAINER}" "${CONTENT}" \
        --object-version "${VERSION}" -f value -c Pos -c Id \
        | /bin/grep "^${POSITION} " | /usr/bin/cut -d' ' -f2) \
        || [ -z "${CHUNK_URLS}" ]; then
      echo >&2 "${CHUNK}: Location failed for rawx ${RAWX_ID_TO_REBUILD}"
      FAIL=true
      continue
    fi
    OLD_IFS=$IFS
    IFS=$'\n'
    for CHUNK_URL in $(echo "${CHUNK_URLS}"); do
      if [ "${CHUNK_URL##*/}" = "${CHUNK_ID}" ]; then
        echo >&2 "${CHUNK}: (${CHUNK_URL}) meta2 not updated for rawx ${RAWX_ID_TO_REBUILD}"
        FAIL=true
        continue
      fi
      if ! $(which oio-crawler-integrity) "${NAMESPACE}" "${ACCOUNT}" \
          "${CONTAINER}" "${CONTENT}" "${CHUNK_URL}" &> /dev/null; then
        echo >&2 "${CHUNK}: (${CHUNK_URL}) oio-crawler-integrity failed for rawx ${RAWX_ID_TO_REBUILD}"
        FAIL=true
        continue
      fi
      if [ -n "$SVCID_ENABLED" ]
      then
        CURLABLE=$(resolve_chunk "${CHUNK_URL}")
      else
        CURLABLE=${CHUNK_URL}
      fi
      if ! /usr/bin/wget -O "${TMP_FILE_AFTER}" "${CURLABLE}" \
          &> /dev/null; then
        echo >&2 "${CHUNK}: (${CURLABLE}) wget failed for rawx ${RAWX_ID_TO_REBUILD}"
        FAIL=true
        continue
      fi
      if ! DIFF=$(/usr/bin/diff "${CHUNK}" "${TMP_FILE_AFTER}" \
          2> /dev/null); then
        echo >&2 "${CHUNK}: (${CHUNK_URL}) diff failed for rawx ${RAWX_ID_TO_REBUILD}"
        FAIL=true
        continue
      fi
      if [ -n "${DIFF}" ]; then
        echo >&2 "${CHUNK}: (${CHUNK_URL}) difference found for rawx ${RAWX_ID_TO_REBUILD}"
        FAIL=true
        continue
      fi
    done
    IFS=$OLD_IFS
    echo -n '.'
  done
  echo

  if [ "${FAIL}" = true ]; then
    printf "${RED}\noio-blob-rebuilder: FAILED\n${NO_COLOR}"
    exit 1
  else
    echo >&2 "Remove the incident for rawx ${RAWX_ID_TO_REBUILD}"
<<<<<<< HEAD
    $CLI volume admin clear --before-incident "${RAWX_ID_TO_REBUILD}"
=======
    $CLI volume admin clear "${RAWX_ID_TO_REBUILD} --before-incident"
>>>>>>> d070ecab

    printf "${GREEN}\noio-blob-rebuilder: OK\n${NO_COLOR}"
  fi
}

oio_all_rebuilders()
{
  set -e

  echo ""
  echo "********** oio-all-rebuilders **********"
  echo ""

  META1=$(check_and_remove_meta "meta1")
  if [ -z "${META1}" ]; then
    printf "\noio-meta1-rebuilder: SKIP (need at least 2 meta1 to run)\n"
    return
  fi
  OLD_IFS=$IFS
  IFS=' ' read -r META1_IP_TO_REBUILD META1_LOC_TO_REBUILD <<< "${META1}"
  IFS=$OLD_IFS
  /bin/rm -rf "${TMP_VOLUME}_meta1"
  /bin/cp -a "${TMP_VOLUME}" "${TMP_VOLUME}_meta1"

  META2=$(check_and_remove_meta "meta2")
  if [ -z "${META2}" ]; then
    printf "\noio-meta2-rebuilder: SKIP (need at least 2 meta2 to run)\n"
    return
  fi
  OLD_IFS=$IFS
  IFS=' ' read -r META2_IP_TO_REBUILD META2_LOC_TO_REBUILD <<< "${META2}"
  IFS=$OLD_IFS
  /bin/rm -rf "${TMP_VOLUME}_meta2"
  /bin/cp -a "${TMP_VOLUME}" "${TMP_VOLUME}_meta2"

  RAWX=$(remove_rawx)
  if [ -z "${RAWX}" ]; then
    return
  fi
  OLD_IFS=$IFS
  IFS=' ' read -r RAWX_ID_TO_REBUILD RAWX_LOC_TO_REBUILD TOTAL_CHUNKS \
      <<< "${RAWX}"
  IFS=$OLD_IFS
  /bin/rm -rf "${TMP_VOLUME}_rawx"
  /bin/cp -a "${TMP_VOLUME}" "${TMP_VOLUME}_rawx"

  /bin/rm -rf "${TMP_VOLUME}"
  /bin/cp -a "${TMP_VOLUME}_meta1" "${TMP_VOLUME}"
  oio_meta_rebuilder "meta1" "${META1_IP_TO_REBUILD}" "${META1_LOC_TO_REBUILD}"

  /bin/rm -rf "${TMP_VOLUME}"
  /bin/cp -a "${TMP_VOLUME}_meta2" "${TMP_VOLUME}"
  oio_meta_rebuilder "meta2" "${META2_IP_TO_REBUILD}" "${META2_LOC_TO_REBUILD}"

  /bin/rm -rf "${TMP_VOLUME}"
  /bin/cp -a "${TMP_VOLUME}_rawx" "${TMP_VOLUME}"
  oio_blob_rebuilder "${RAWX_ID_TO_REBUILD}" "${RAWX_LOC_TO_REBUILD}" "${TOTAL_CHUNKS}"
}

oio_meta_rebuilder "meta1"
oio_meta_rebuilder "meta2"
oio_blob_rebuilder
oio_all_rebuilders<|MERGE_RESOLUTION|>--- conflicted
+++ resolved
@@ -1,12 +1,7 @@
 #!/usr/bin/env bash
 
-<<<<<<< HEAD
-=======
-NAMESPACE=$($(which oio-test-config.py) -n)
-WORKERS=4
->>>>>>> d070ecab
 CLI=$(which openio)
-CONFIG=$(which oio-test-config.py)
+CONFIG=$(command -v oio-test-config.py)
 NAMESPACE=$($CONFIG -n)
 WORKERS=10
 
@@ -206,11 +201,7 @@
 
     META_AFTER=${META//"${TMP_VOLUME}"/"${META_LOC_TO_REBUILD}"}
     if ! [ -f "${META_AFTER}" ]; then
-<<<<<<< HEAD
-      echo >&2 "${META}: No such file for ${TYPE} ${META_IP_TO_REBUILD}"
-=======
       echo >&2 "${META}: missing file for ${TYPE} ${META_IP_TO_REBUILD}"
->>>>>>> d070ecab
       FAIL=true
       continue
     fi
@@ -226,11 +217,7 @@
     then
       echo >&2 "${META}: no rebuild date found for ${TYPE} ${META_IP_TO_REBUILD}"
       FAIL=true
-<<<<<<< HEAD
     elif [ "${REBULD_TIME}" -gt "${LAST_REBUILD}" ]
-=======
-    elif [ "${REBULD_TIME}" -gt "${LAST_REBUILD}" ];
->>>>>>> d070ecab
     then
       echo >&2 "${META}: last rebuild date too old for ${TYPE} ${META_IP_TO_REBUILD}: ${LAST_REBUILD} < ${REBULD_TIME}"
       FAIL=true
@@ -348,7 +335,6 @@
   update_timeout 1
   set +e
 
-<<<<<<< HEAD
   BLOB_REBUILDER_OPTIONS=( --workers "${WORKERS}" --allow-same-rawx )
   BEANSTALKD=$($CONFIG -t beanstalkd)
   MULTIBEANSTALKD=$(test $(echo "${BEANSTALKD}" | wc -l) -gt 1 && echo "true" || echo "false")
@@ -371,11 +357,6 @@
   echo >&2 "Start the rebuilding for rawx ${RAWX_ID_TO_REBUILD}"
   if ! $(which oio-blob-rebuilder) "${BLOB_REBUILDER_OPTIONS[@]}" \
       --volume "${RAWX_ID_TO_REBUILD}" "${NAMESPACE}"; then
-=======
-  echo >&2 "Start the rebuilding for rawx ${RAWX_ID_TO_REBUILD}"
-  if ! $(which oio-blob-rebuilder) --volume "${RAWX_ID_TO_REBUILD}" \
-      --workers "${WORKERS}" --allow-same-rawx "${NAMESPACE}"; then
->>>>>>> d070ecab
     FAIL=true
   fi
 
@@ -472,11 +453,7 @@
     exit 1
   else
     echo >&2 "Remove the incident for rawx ${RAWX_ID_TO_REBUILD}"
-<<<<<<< HEAD
     $CLI volume admin clear --before-incident "${RAWX_ID_TO_REBUILD}"
-=======
-    $CLI volume admin clear "${RAWX_ID_TO_REBUILD} --before-incident"
->>>>>>> d070ecab
 
     printf "${GREEN}\noio-blob-rebuilder: OK\n${NO_COLOR}"
   fi
